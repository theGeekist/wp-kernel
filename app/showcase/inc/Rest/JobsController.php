--- conflicted
+++ resolved
@@ -606,15 +606,9 @@
 	 *
 	 * @param WP_Post         $item    Job post object.
 	 * @param WP_REST_Request $request Request object.
-<<<<<<< HEAD
 	 * @param int             $status  Response status code.
 	 */
-	public function prepare_item_for_response( $post, $request, $status = 200 ) {
-=======
-	 * @return WP_REST_Response
-	 */
-	public function prepare_item_for_response( $item, $request ) {
->>>>>>> 7167692b
+	public function prepare_item_for_response( $post, $request ) {
 		$data = $this->filter_response_by_fields(
 			$this->prepare_item_data( $item ),
 			$request
