--- conflicted
+++ resolved
@@ -100,13 +100,9 @@
 
 		await installer.apply(
 			{
-<<<<<<< HEAD
 				context: {
 					workspace,
 				},
-=======
-				context: { workspace } satisfies DriverContext,
->>>>>>> 06893991
 				input: undefined as never,
 				output: undefined as never,
 				reporter,
