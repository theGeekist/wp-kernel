/**
 * WP Kernel - Core Framework Package
 *
 * Rails-like framework for building modern WordPress products where
 * JavaScript is the source of truth and PHP is a thin contract.
 *
 * @example Scoped imports (recommended)
 * ```ts
 * import { fetch } from '@wpkernel/core/http';
 * import { defineResource } from '@wpkernel/core/resource';
 * import { WPKernelError } from '@wpkernel/core/error';
 * ```
 *
 * @example Namespace imports (organized)
 * ```ts
 * import { http, resource, error } from '@wpkernel/core';
 * await http.fetch({ path: '/my-plugin/v1/things' });
 * resource.defineResource({ name: 'thing', routes: {...} });
 * throw new error.WPKernelError('ValidationError', {...});
 * ```
 *
 * @example Flat imports (convenience)
 * ```ts
 * import { fetch, defineResource, WPKernelError } from '@wpkernel/core';
 * ```
 *
 * @module
 */

// ============================================================================
// Global Function Implementations
// ============================================================================

/**
 * Implement global getWPData function
 * Available globally without imports via global.d.ts declaration
 */
(globalThis as { getWPData?: () => unknown }).getWPData = () => {
	if (typeof window === 'undefined') {
		return undefined;
	}
	return (window as WPGlobal).wp?.data;
};

<<<<<<< HEAD
export const VERSION = '0.9.0';
=======
export const VERSION = '0.10.0';
>>>>>>> 3e0ba770

// ============================================================================
// Namespace Exports (Organized by module)
// ============================================================================

export * as http from './http/index.js';
export * as resource from './resource/index.js';
export * as error from './error/index.js';
export * as namespace from './namespace/index.js';
export * as actions from './actions/index.js';
export * as capability from './capability/index.js';
export * as data from './data/index.js';
export * as events from './events/index.js';
export * as contracts from './contracts/index.js';
export * as pipeline from './pipeline/index.js';
export * as interactivity from './interactivity/index.js';

// ============================================================================
// Flat Exports (Convenience aliases)
// ============================================================================

// Contracts
export {
	ACTION_LIFECYCLE_PHASES,
	WPK_CONFIG_SOURCES,
	WPK_EVENTS,
	WPK_EXIT_CODES,
	WPK_INFRASTRUCTURE,
	WPK_NAMESPACE,
	WPK_SUBSYSTEM_NAMESPACES,
	serializeWPKernelError,
} from './contracts/index.js';
export type { ActionLifecyclePhase, WPKExitCode } from './contracts/index.js';

// Error classes
export { WPKernelError, TransportError, ServerError } from './error/index.js';
export type {
	ErrorCode,
	ErrorContext,
	ErrorData,
	SerializedError,
} from './error/index.js';

// HTTP transport
export { fetch } from './http/fetch.js';
export type {
	HttpMethod,
	TransportRequest,
	TransportResponse,
	TransportMeta,
	ResourceRequestEvent,
	ResourceResponseEvent,
	ResourceErrorEvent,
} from './http/types.js';

// Resource system
export { defineResource } from './resource/define.js';
export {
	interpolatePath,
	extractPathParams,
	invalidate,
	invalidateAll,
	normalizeCacheKey,
	matchesCacheKey,
	findMatchingKeys,
	findMatchingKeysMultiple,
} from './resource/cache.js';
export { createStore } from './resource/store.js';

// Global functions (re-export for convenience)
export const getWPData = globalThis.getWPData;
export type {
	ResourceRoute,
	ResourceRoutes,
	ResourceIdentityConfig,
	ResourcePostMetaDescriptor,
	ResourceStorageConfig,
	ResourceStoreOptions,
	CacheKeyFn,
	CacheKeys,
	ResourceQueryParamDescriptor,
	ResourceQueryParams,
	ResourceConfig,
	ListResponse,
	ResourceClient,
	ResourceObject,
	ResourceUIConfig,
	ResourceAdminUIConfig,
	ResourceDataViewsUIConfig,
	ResourceDataViewsScreenConfig,
	ResourceDataViewsMenuConfig,
	ResourceState,
	ResourceActions,
	ResourceSelectors,
	ResourceResolvers,
	ResourceStoreConfig,
	ResourceStore,
} from './resource/types';
export type {
	PathParams,
	CacheKeyPattern,
	InvalidateOptions,
} from './resource/cache';

// Actions system
export { defineAction } from './actions/define.js';
export {
	createActionMiddleware,
	invokeAction,
	EXECUTE_ACTION_TYPE,
} from './actions/middleware.js';
export type {
	ActionConfig,
	ActionContext,
	ActionFn,
	ActionOptions,
	ActionLifecycleEvent,
	ActionStartEvent,
	ActionCompleteEvent,
	ActionErrorEvent,
	DefinedAction,
	ResolvedActionOptions,
	ActionJobs,
	WaitOptions,
} from './actions/types';

// Capability system
export { defineCapability, createCapabilityProxy } from './capability/index.js';
export type {
	CapabilityRule,
	CapabilityMap,
	CapabilityHelpers,
	CapabilityOptions,
	CapabilityDefinitionConfig,
	CapabilityContext,
	CapabilityCache,
	CapabilityCacheOptions,
	CapabilityDeniedEvent,
	CapabilityReporter,
	ParamsOf,
} from './capability/index.js';

// Data integration
export { configureWPKernel, registerWPKernelStore } from './data/index.js';
export { wpkEventsPlugin } from './data/plugins/events';
export type {
	WPKernelRegistry,
	ConfigureWPKernelOptions,
	WPKInstance,
	WPKUIConfig,
	WPKernelUIRuntime,
	WPKernelUIAttach,
	UIIntegrationOptions,
	WPKUICapabilityRuntime,
	NoticeStatus,
} from './data/index.js';

// Interactivity
export { defineInteraction } from './interactivity/defineInteraction.js';
export type {
	DefineInteractionOptions,
	DefinedInteraction,
	InteractionActionBinding,
	InteractionActionInput,
	InteractionActionsRecord,
	InteractionActionMetaResolver,
	InteractionActionsRuntime,
	InteractivityGlobal,
	InteractivityModule,
	InteractivityStoreResult,
	InteractivityServerState,
	InteractivityServerStateResolver,
	HydrateServerStateInput,
} from './interactivity/index.js';

// Event bus
export {
	WPKernelEventBus,
	getWPKernelEventBus,
	setWPKernelEventBus,
	getRegisteredResources,
	getRegisteredActions,
	clearRegisteredResources,
	clearRegisteredActions,
} from './events/index.js';
export type {
	WPKernelEventMap,
	ResourceDefinedEvent,
	ActionDefinedEvent,
	ActionDomainEvent,
	CacheInvalidatedEvent,
	CustomKernelEvent,
} from './events/index.js';

// Reporter
export {
	createReporter,
	createNoopReporter,
	getWPKernelReporter,
	setWPKernelReporter,
	clearWPKReporter,
} from './reporter/index.js';
export type {
	Reporter,
	ReporterOptions,
	ReporterLevel,
} from './reporter/index.js';

// Namespace detection
export {
	detectNamespace,
	getNamespace,
	isValidNamespace,
	sanitizeNamespace,
	resetNamespaceCache,
} from './namespace/detect.js';
export type {
	NamespaceDetectionOptions,
	NamespaceDetectionResult,
	NamespaceDetectionMode,
	NamespaceRuntimeContext,
} from './namespace/detect.js';<|MERGE_RESOLUTION|>--- conflicted
+++ resolved
@@ -42,11 +42,7 @@
 	return (window as WPGlobal).wp?.data;
 };
 
-<<<<<<< HEAD
-export const VERSION = '0.9.0';
-=======
 export const VERSION = '0.10.0';
->>>>>>> 3e0ba770
 
 // ============================================================================
 // Namespace Exports (Organized by module)
