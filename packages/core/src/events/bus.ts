--- conflicted
+++ resolved
@@ -173,11 +173,8 @@
 
 /**
  * Return the shared kernel event bus, creating it lazily on first access.
-<<<<<<< HEAD
-=======
- *
- * @category Events
->>>>>>> 3e0ba770
+ *
+ * @category Events
  */
 export function getWPKernelEventBus(): WPKernelEventBus {
 	if (!sharedEventBus) {
@@ -189,13 +186,10 @@
 /**
  * Replace the shared kernel event bus. Intended for test suites that need to
  * inspect emitted events.
-<<<<<<< HEAD
  * @param bus
-=======
  *
  * @param    bus - Custom event bus instance
  * @category Events
->>>>>>> 3e0ba770
  */
 export function setWPKernelEventBus(bus: WPKernelEventBus): void {
 	sharedEventBus = bus;
@@ -204,13 +198,10 @@
 /**
  * Record a resource definition so tests and extensions can inspect which
  * resources have been registered.
-<<<<<<< HEAD
  * @param event
-=======
  *
  * @param    event - Resource definition event payload
  * @category Events
->>>>>>> 3e0ba770
  */
 export function recordResourceDefined<T, TQuery>(
 	event: ResourceDefinedEvent<T, TQuery>
@@ -221,13 +212,10 @@
 /**
  * Remove a previously recorded resource definition. Useful when rolling back a
  * resource registration due to pipeline failures.
-<<<<<<< HEAD
  * @param event
-=======
  *
  * @param    event - Resource definition event payload
  * @category Events
->>>>>>> 3e0ba770
  */
 export function removeResourceDefined<T, TQuery>(
 	event: ResourceDefinedEvent<T, TQuery>
@@ -257,11 +245,8 @@
 
 /**
  * Retrieve a shallow copy of all recorded resource definitions.
-<<<<<<< HEAD
-=======
- *
- * @category Events
->>>>>>> 3e0ba770
+ *
+ * @category Events
  */
 export function getRegisteredResources(): GenericResourceDefinedEvent[] {
 	return [...definedResources];
@@ -269,11 +254,8 @@
 
 /**
  * Retrieve a shallow copy of all recorded action definitions.
-<<<<<<< HEAD
-=======
- *
- * @category Events
->>>>>>> 3e0ba770
+ *
+ * @category Events
  */
 export function getRegisteredActions(): ActionDefinedEvent[] {
 	return [...definedActions];
@@ -282,11 +264,8 @@
 /**
  * Clear the tracked resource definitions. Primarily used in test setup and
  * teardown.
-<<<<<<< HEAD
-=======
- *
- * @category Events
->>>>>>> 3e0ba770
+ *
+ * @category Events
  */
 export function clearRegisteredResources(): void {
 	definedResources.length = 0;
@@ -295,11 +274,8 @@
 /**
  * Clear the tracked action definitions. Primarily used in test setup and
  * teardown.
-<<<<<<< HEAD
-=======
- *
- * @category Events
->>>>>>> 3e0ba770
+ *
+ * @category Events
  */
 export function clearRegisteredActions(): void {
 	definedActions.length = 0;
