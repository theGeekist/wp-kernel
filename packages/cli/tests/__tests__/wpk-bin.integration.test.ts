--- conflicted
+++ resolved
@@ -1,20 +1,10 @@
 import fs from 'node:fs/promises';
 import path from 'node:path';
+import { spawn } from 'node:child_process';
 import { runWpk } from '../test-support/runWpk';
 import { withWorkspace } from '../workspace.test-support';
 
 jest.setTimeout(30000);
-
-<<<<<<< HEAD
-const CLI_BIN = path.resolve(__dirname, '../../bin/wpk.js');
-const CLI_VENDOR_AUTOLOAD = path.resolve(
-	__dirname,
-	'../../vendor/autoload.php'
-);
-const CLI_LOADER = path.resolve(
-	__dirname,
-	'../test-support/wpk-cli-loader.mjs'
-);
 
 type RunResult = {
 	code: number;
@@ -61,46 +51,6 @@
 	});
 }
 
-type RunWpkOptions = {
-	env?: NodeJS.ProcessEnv;
-};
-
-function runWpk(
-	workspace: string,
-	args: string[],
-	options: RunWpkOptions = {}
-): Promise<RunResult> {
-	const envOverrides: NodeJS.ProcessEnv = {
-		...options.env,
-	};
-	if (!envOverrides.WPK_PHP_AUTOLOAD) {
-		envOverrides.WPK_PHP_AUTOLOAD = CLI_VENDOR_AUTOLOAD;
-	}
-
-	const env = buildPhpIntegrationEnv({
-		...process.env,
-		...envOverrides,
-		NODE_ENV: 'test',
-		FORCE_COLOR: '0',
-	});
-
-	const existingNodeOptions = env.NODE_OPTIONS ?? '';
-	const segments = [];
-	if (existingNodeOptions.length > 0) {
-		segments.push(existingNodeOptions);
-	}
-	segments.push('--no-warnings');
-	segments.push(`--loader ${CLI_LOADER}`);
-	env.NODE_OPTIONS = segments.join(' ');
-
-	return runProcess(process.execPath, [CLI_BIN, ...args], {
-		cwd: workspace,
-		env,
-	});
-}
-
-=======
->>>>>>> 1a665900
 describe('wpk bin integration', () => {
 	it('scaffolds a plugin workspace via init', async () => {
 		await withWorkspace(
