import path from 'node:path';
import { execFile } from 'node:child_process';
import { createBundler } from '../bundler';
<<<<<<< HEAD
import { createPhpBuilder } from '../php';
=======
import { createTsBuilder } from '../ts';
>>>>>>> 292efa68
import { createPatcher } from '../patcher';
import { createPhpDriverInstaller } from '../phpDriver';
import type { BuildIrOptions, IRv1 } from '../../../ir/types';
import type { BuilderOutput } from '../../runtime/types';
import type { Workspace } from '../../workspace/types';

jest.mock('node:child_process', () => {
	const execFileMock = jest.fn(
		(
			_cmd: string,
			_args: readonly string[],
			_options: unknown,
			callback?: (
				error: Error | null,
				stdout: string,
				stderr: string
			) => void
		) => {
			callback?.(null, '', '');
		}
	);

	return { execFile: execFileMock };
});

const buildOptions: BuildIrOptions = {
	config: {
		version: 1,
		namespace: 'test',
		schemas: {},
		resources: {},
	},
	namespace: 'test',
	origin: 'typescript',
	sourcePath: '/workspace/kernel.config.ts',
};

const ir: IRv1 = {
	meta: {
		version: 1,
		namespace: 'test',
		origin: 'typescript',
		sourcePath: 'kernel.config.ts',
		sanitizedNamespace: 'test',
	},
	config: buildOptions.config,
	schemas: [],
	resources: [],
	policies: [],
	policyMap: {
		sourcePath: undefined,
		definitions: [],
		fallback: { capability: 'manage_options', appliesTo: 'resource' },
		missing: [],
		unused: [],
		warnings: [],
	},
	blocks: [],
	php: {
		namespace: 'Test',
		autoload: 'inc/',
		outputDir: '.generated/php',
	},
};

function createOutput(): BuilderOutput {
	const actions: BuilderOutput['actions'] = [];
	return {
		actions,
		queueWrite: (action) => {
			actions.push(action);
		},
	};
}

const existsMock = jest.fn(async () => true);

const workspace = {
	root: process.cwd(),
	resolve: (...parts: string[]) => path.join(process.cwd(), ...parts),
	exists: existsMock,
} as unknown as Workspace;

const stubHelpers = [
	createBundler(),
<<<<<<< HEAD
	createPhpBuilder(),
=======
	createTsBuilder(),
>>>>>>> 292efa68
	createPatcher(),
	createPhpDriverInstaller(),
];

describe('builder stubs', () => {
	const reporter = {
		debug: jest.fn(),
		info: jest.fn(),
		warn: jest.fn(),
		error: jest.fn(),
		child: jest.fn().mockReturnThis(),
	};

	const context = {
		workspace,
		phase: 'generate' as const,
		reporter,
	};

	beforeEach(() => {
		jest.clearAllMocks();
		existsMock.mockResolvedValue(true);
	});

	it('executes stub builders without errors', async () => {
		for (const helper of stubHelpers) {
			const output = createOutput();
			await helper.apply(
				{
					context,
					input: { phase: 'generate', options: buildOptions, ir },
					output,
					reporter,
				},
				undefined
			);
		}

		expect(reporter.debug).toHaveBeenCalledTimes(stubHelpers.length);
		expect(reporter.info).not.toHaveBeenCalled();
		expect(execFile).not.toHaveBeenCalled();
	});
});<|MERGE_RESOLUTION|>--- conflicted
+++ resolved
@@ -1,11 +1,8 @@
 import path from 'node:path';
 import { execFile } from 'node:child_process';
 import { createBundler } from '../bundler';
-<<<<<<< HEAD
 import { createPhpBuilder } from '../php';
-=======
 import { createTsBuilder } from '../ts';
->>>>>>> 292efa68
 import { createPatcher } from '../patcher';
 import { createPhpDriverInstaller } from '../phpDriver';
 import type { BuildIrOptions, IRv1 } from '../../../ir/types';
@@ -91,11 +88,8 @@
 
 const stubHelpers = [
 	createBundler(),
-<<<<<<< HEAD
 	createPhpBuilder(),
-=======
 	createTsBuilder(),
->>>>>>> 292efa68
 	createPatcher(),
 	createPhpDriverInstaller(),
 ];
