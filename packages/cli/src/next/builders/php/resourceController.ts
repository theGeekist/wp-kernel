import { createHelper } from '../../runtime';
import type {
	BuilderApplyOptions,
	BuilderHelper,
	BuilderInput,
	BuilderNext,
	BuilderOutput,
	PipelineContext,
} from '../../runtime/types';
import {
	appendGeneratedFileDocblock,
	buildRestControllerClass,
	createWpPhpFileBuilder,
	type PhpFileMetadata,
	type ResourceControllerRouteMetadata,
	type ResourceMetadataHost,
	type RestRouteConfig,
	type ScalarCastKind,
} from '@wpkernel/wp-json-ast';
import type {
	PhpAstBuilderAdapter,
	PhpStmtClassMethod,
} from '@wpkernel/php-json-ast';
import { makeErrorCodeFactory, sanitizeJson, toPascalCase } from './utils';
import type { IRResource, IRRoute, IRv1 } from '../../ir/publicTypes';
import { resolveIdentityConfig, type ResolvedIdentity } from './identity';
import { collectCanonicalBasePaths } from './routes';
import { buildRestArgs } from './resourceController/restArgs';
import {
	buildRouteMetadata,
	type RouteMetadataKind,
} from './resourceController/metadata';
import { buildRouteMethodName } from './resourceController/routeNaming';
import { routeUsesIdentity } from './resourceController/routeIdentity';
import { buildNotImplementedStatements } from './resourceController/stubs';
import { buildRouteKindStatements } from './resourceController/routes/handleRouteKind';
import { buildWpTaxonomyHelperMethods } from './resource/wpTaxonomy';
import { buildWpOptionHelperMethods } from './resource/wpOption';
import { buildTransientHelperMethods } from './resource/transient';
import { renderPhpValue } from './resource/phpValue';

export function createPhpResourceControllerHelper(): BuilderHelper {
	return createHelper({
		key: 'builder.generate.php.controller.resources',
		kind: 'builder',
		async apply(options: BuilderApplyOptions, next?: BuilderNext) {
			const { input, reporter } = options;
			if (input.phase !== 'generate' || !input.ir) {
				await next?.();
				return;
			}

			const { ir } = input;
			if (ir.resources.length === 0) {
				reporter.debug(
					'createPhpResourceControllerHelper: no resources discovered.'
				);
				await next?.();
				return;
			}

			for (const resource of ir.resources) {
				warnOnMissingPolicies({ reporter, resource });
				const namespaceRoot = `${ir.php.namespace}\\Generated`;
				const namespace = `${namespaceRoot}\\Rest`;
				const className = `${toPascalCase(resource.name)}Controller`;
				const filePath = options.context.workspace.resolve(
					ir.php.outputDir,
					'Rest',
					`${className}.php`
				);
				const identity = resolveIdentityConfig(resource);

				const helper = createWpPhpFileBuilder<
					PipelineContext,
					BuilderInput,
					BuilderOutput
				>({
					key: `resource-controller.${resource.name}`,
					filePath,
					namespace,
					metadata: {
						kind: 'resource-controller',
						name: resource.name,
						identity,
						routes: [],
					},
					build: (builder) => {
						buildResourceController({
							builder,
							ir,
							resource,
							className,
							identity,
						});
					},
				});

				await helper.apply(options);
			}

			await next?.();
		},
	});
}

function warnOnMissingPolicies(options: {
	readonly reporter: BuilderApplyOptions['reporter'];
	readonly resource: IRResource;
}): void {
	const { reporter, resource } = options;

	for (const route of resource.routes) {
		if (!isWriteRoute(route.method) || route.policy) {
			continue;
		}

		reporter.warn('Write route missing policy.', {
			resource: resource.name,
			method: route.method,
			path: route.path,
		});
	}
}

function isWriteRoute(method: string): boolean {
	switch (method.toUpperCase()) {
		case 'POST':
		case 'PUT':
		case 'PATCH':
		case 'DELETE':
			return true;
		default:
			return false;
	}
}

interface BuildResourceControllerOptions {
	readonly builder: PhpAstBuilderAdapter;
	readonly ir: IRv1;
	readonly resource: IRResource;
	readonly className: string;
	readonly identity: ResolvedIdentity;
}

function buildResourceController(
	options: BuildResourceControllerOptions
): void {
	const { builder, ir, resource, className, identity } = options;
	const pascalName = toPascalCase(resource.name);
	const errorCodeFactory = makeErrorCodeFactory(resource.name);
	const metadataHost: ResourceMetadataHost = {
		getMetadata: () => builder.getMetadata() as PhpFileMetadata,
		setMetadata: (metadata) => builder.setMetadata(metadata),
	};
	const canonicalBasePaths = collectCanonicalBasePaths(
		resource.routes,
		identity.param
	);
	const routeMetadata = buildRouteMetadata({
		routes: resource.routes,
		identity,
		canonicalBasePaths,
		resource,
	});

	appendGeneratedFileDocblock(builder, [
		`Source: ${ir.meta.origin} → resources.${resource.name}`,
		`Schema: ${resource.schemaKey} (${resource.schemaProvenance})`,
		...resource.routes.map(
			(route: IRRoute) => `Route: [${route.method}] ${route.path}`
		),
	]);

<<<<<<< HEAD
	const restArgsExpression = renderPhpValue(
		sanitizeJson(buildRestArgs(ir.schemas, resource))
=======
	builder.addUse(`${ir.php.namespace}\\Generated\\Policy\\Policy`);
	builder.addUse('WP_Error');
	builder.addUse('WP_REST_Request');
	builder.addUse('function is_wp_error');

	if (resource.storage?.mode === 'wp-post') {
		builder.addUse('WP_Post');
		builder.addUse('WP_Query');
	}

	if (resource.storage?.mode === 'wp-taxonomy') {
		builder.addUse('WP_Term');
		builder.addUse('WP_Term_Query');
	}

	const methods: PhpStmtClassMethod[] = [];

	methods.push(buildGetResourceNameMethod(resource));
	methods.push(buildGetSchemaKeyMethod(resource));
	methods.push(buildGetRestArgsMethod(ir, resource));

	const routeMethods = resource.routes.map((route: IRRoute, index: number) =>
		buildRouteMethod({
			builder,
			ir,
			resource,
			route,
			identity,
			pascalName,
			errorCodeFactory,
			metadataHost,
			routeKind: routeMetadata[index]?.kind ?? 'custom',
			routeMetadata: routeMetadata[index],
		})
>>>>>>> 925af55d
	);
	const routeConfigs = buildRouteConfigs({
		ir,
		resource,
		identity,
		pascalName,
		metadataHost,
		routeMetadata,
		errorCodeFactory,
	});
	const helperMethods = buildStorageHelperMethods({
		resource,
		pascalName,
		identity,
		errorCodeFactory,
		ir,
	});
	const additionalUses = collectAdditionalUses(resource);
	const { classNode, uses } = buildRestControllerClass({
		className,
		resourceName: resource.name,
		schemaKey: resource.schemaKey,
		restArgsExpression,
		identity,
		routes: routeConfigs,
		helperMethods,
		additionalUses,
		policyClass: `${ir.php.namespace}\Policy\Policy`,
	});

	for (const use of uses) {
		builder.addUse(use);
	}

	builder.appendProgramStatement(classNode);

	builder.setMetadata({
		kind: 'resource-controller',
		name: resource.name,
		identity,
		routes: routeMetadata,
	});
}

interface BuildRouteConfigsOptions {
	readonly ir: IRv1;
	readonly resource: IRResource;
	readonly identity: ResolvedIdentity;
	readonly pascalName: string;
	readonly metadataHost: ResourceMetadataHost;
	readonly routeMetadata: readonly ResourceControllerRouteMetadata[];
	readonly errorCodeFactory: (suffix: string) => string;
}

function buildRouteConfigs(
	options: BuildRouteConfigsOptions
): RestRouteConfig[] {
	return options.resource.routes.map((route, index) => {
		const routeKind = options.routeMetadata[index]?.kind ?? 'custom';
		const metadata =
			options.routeMetadata[index] ??
			({
				method: route.method,
				path: route.path,
				kind: routeKind,
			} satisfies ResourceControllerRouteMetadata);

		const usesIdentity = routeUsesIdentity({
			route,
			routeKind,
			identity: options.identity,
		});

		const handledStatements = buildRouteKindStatements({
			resource: options.resource,
			route,
			identity: options.identity,
			pascalName: options.pascalName,
			errorCodeFactory: options.errorCodeFactory,
			metadataHost: options.metadataHost,
			cacheSegments: resolveCacheSegments(
				routeKind,
				options.resource,
				options.routeMetadata[index]
			),
			routeKind,
		});

		const statements =
			handledStatements && handledStatements.length > 0
				? handledStatements
				: buildNotImplementedStatements(route);

		const identityCast: ScalarCastKind | undefined =
			options.identity.type === 'number' ? 'int' : undefined;

		const requestParameters = usesIdentity
			? [
					{
						requestVariable: 'request',
						param: options.identity.param,
						targetVariable: options.identity.param,
						cast: identityCast,
					},
				]
			: undefined;

		return {
			methodName: buildRouteMethodName(route, options.ir),
			metadata,
			policy: route.policy,
			requestParameters,
			statements,
		} satisfies RestRouteConfig;
	});
}

interface BuildStorageHelperMethodsOptions {
	readonly resource: IRResource;
	readonly pascalName: string;
	readonly identity: ResolvedIdentity;
	readonly errorCodeFactory: (suffix: string) => string;
	readonly ir: IRv1;
}

function buildStorageHelperMethods(
	options: BuildStorageHelperMethodsOptions
): readonly PhpStmtClassMethod[] {
	const storageMode = options.resource.storage?.mode;

	if (storageMode === 'wp-taxonomy') {
		const taxonomyHelpers = buildWpTaxonomyHelperMethods({
			resource: options.resource,
			pascalName: options.pascalName,
			identity: options.identity,
			errorCodeFactory: options.errorCodeFactory,
		});

		return taxonomyHelpers.map((method) => method.node);
	}

	if (storageMode === 'transient') {
		const namespace =
			options.ir.meta.sanitizedNamespace ??
			options.ir.meta.namespace ??
			'';

		return buildTransientHelperMethods({
			resource: options.resource,
			pascalName: options.pascalName,
			namespace,
		});
	}

	if (storageMode === 'wp-option') {
		return buildWpOptionHelperMethods({
			resource: options.resource,
			pascalName: options.pascalName,
		});
	}

	return [];
}

function collectAdditionalUses(resource: IRResource): readonly string[] {
	const uses = new Set<string>();

	if (resource.storage?.mode === 'wp-post') {
		uses.add('WP_Post');
		uses.add('WP_Query');
	}

	if (resource.storage?.mode === 'wp-taxonomy') {
		uses.add('WP_Term');
		uses.add('WP_Term_Query');
	}

	return [...uses];
}
function resolveCacheSegments(
	routeKind: RouteMetadataKind,
	resource: IRResource,
	routeMetadata: ResourceControllerRouteMetadata | undefined
): readonly unknown[] {
	if (routeMetadata?.cacheSegments !== undefined) {
		return routeMetadata.cacheSegments;
	}

	if (routeKind === 'list') {
		return resource.cacheKeys.list.segments;
	}

	if (routeKind === 'get') {
		return resource.cacheKeys.get.segments;
	}

	return resolveMutationCacheSegments(routeKind, resource);
}

function resolveMutationCacheSegments(
	routeKind: RouteMetadataKind,
	resource: IRResource
): readonly unknown[] {
	if (routeKind === 'create') {
		return resource.cacheKeys.create?.segments ?? [];
	}

	if (routeKind === 'update') {
		return resource.cacheKeys.update?.segments ?? [];
	}

	if (routeKind === 'remove') {
		return resource.cacheKeys.remove?.segments ?? [];
	}

	return [];
}<|MERGE_RESOLUTION|>--- conflicted
+++ resolved
@@ -172,45 +172,8 @@
 		),
 	]);
 
-<<<<<<< HEAD
 	const restArgsExpression = renderPhpValue(
 		sanitizeJson(buildRestArgs(ir.schemas, resource))
-=======
-	builder.addUse(`${ir.php.namespace}\\Generated\\Policy\\Policy`);
-	builder.addUse('WP_Error');
-	builder.addUse('WP_REST_Request');
-	builder.addUse('function is_wp_error');
-
-	if (resource.storage?.mode === 'wp-post') {
-		builder.addUse('WP_Post');
-		builder.addUse('WP_Query');
-	}
-
-	if (resource.storage?.mode === 'wp-taxonomy') {
-		builder.addUse('WP_Term');
-		builder.addUse('WP_Term_Query');
-	}
-
-	const methods: PhpStmtClassMethod[] = [];
-
-	methods.push(buildGetResourceNameMethod(resource));
-	methods.push(buildGetSchemaKeyMethod(resource));
-	methods.push(buildGetRestArgsMethod(ir, resource));
-
-	const routeMethods = resource.routes.map((route: IRRoute, index: number) =>
-		buildRouteMethod({
-			builder,
-			ir,
-			resource,
-			route,
-			identity,
-			pascalName,
-			errorCodeFactory,
-			metadataHost,
-			routeKind: routeMetadata[index]?.kind ?? 'custom',
-			routeMetadata: routeMetadata[index],
-		})
->>>>>>> 925af55d
 	);
 	const routeConfigs = buildRouteConfigs({
 		ir,
