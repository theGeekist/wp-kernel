import {
	buildArray,
	buildArrayItem,
	buildAssign,
	buildExpressionStatement,
	buildIdentifier,
	buildMethodCall,
	buildReturn,
	buildScalarCast,
	buildScalarString,
	buildStmtNop,
	buildVariable,
	isNonEmptyString,
	type PhpStmt,
	type ResourceMetadataHost,
	type PhpStmt,
} from '@wpkernel/php-json-ast';
import {
	buildMetaQueryStatements,
	buildTaxonomyQueryStatements,
	collectMetaQueryEntries,
	collectTaxonomyQueryEntries,
	buildListForeachStatement,
	buildListItemsInitialiserStatement,
	createPageExpression,
	createPaginationNormalisationStatements,
	buildPropertyFetch,
	createQueryArgsAssignmentStatement,
	createWpQueryExecutionStatement,
	variable,
	buildWpTaxonomyListRouteStatements,
} from '../../resource';
import type { IRResource } from '../../../../../ir/types';

export interface BuildListRouteStatementsOptions {
	readonly resource: IRResource;
	readonly pascalName: string;
	readonly metadataHost: ResourceMetadataHost;
	readonly cacheSegments: readonly unknown[];
}

export function buildListRouteStatements(
	options: BuildListRouteStatementsOptions
): PhpStmt[] | null {
	const storage = options.resource.storage;
	if (!storage) {
		return null;
	}

	if (storage.mode === 'wp-taxonomy') {
		return buildWpTaxonomyListRouteStatements({
			resource: options.resource,
			pascalName: options.pascalName,
			metadataHost: options.metadataHost,
			cacheSegments: options.cacheSegments,
		});
	}

	if (storage.mode !== 'wp-post') {
		return null;
	}

	const statements: PhpStmt[] = [];

	statements.push(
		buildExpressionStatement(
			buildAssign(
				buildVariable('post_type'),
				buildMethodCall(
					buildVariable('this'),
					buildIdentifier(`get${options.pascalName}PostType`),
					[]
				)
			)
		)
	);

	const [perPageAssign, ensurePositive, clampMaximum] =
		createPaginationNormalisationStatements({
			requestVariable: '$request',
			targetVariable: 'per_page',
		});

	statements.push(
		perPageAssign,
		ensurePositive,
		clampMaximum,
		buildStmtNop()
	);

	const statuses = Array.isArray(storage.statuses)
		? storage.statuses.filter(isNonEmptyString)
		: [];

	if (statuses.length > 0) {
		statements.push(
			buildExpressionStatement(
				buildAssign(
					buildVariable('statuses'),
					buildMethodCall(
						buildVariable('this'),
						buildIdentifier(`get${options.pascalName}Statuses`),
						[]
					)
				)
			)
		);
		statements.push(buildStmtNop());
	}

	const metaEntries = collectMetaQueryEntries(storage);
	const taxonomyEntries = collectTaxonomyQueryEntries(storage);

	const queryEntries = [
		{ key: 'post_type', value: variable('post_type') },
		{
			key: 'post_status',
			value: statuses.length > 0 ? variable('statuses') : 'any',
		},
		{ key: 'fields', value: 'ids' },
		{
			key: 'paged',
			value: createPageExpression({ requestVariable: '$request' }),
		},
		{ key: 'posts_per_page', value: variable('per_page') },
	];

	const queryArgsAssignment = createQueryArgsAssignmentStatement({
		targetVariable: 'query_args',
		entries: queryEntries,
	});
<<<<<<< HEAD
	statements.push(queryArgsAssignment, buildStmtNop());

	appendSection(
		statements,
		buildMetaQueryStatements({ entries: metaEntries })
	);
	appendSection(
		statements,
		buildTaxonomyQueryStatements({ entries: taxonomyEntries })
	);
=======
	options.body.statement(
		formatStatementPrintable(queryArgsAssignment, {
			indentLevel,
			indentUnit: PHP_INDENT,
		})
	);
	options.body.blank();

	const metaQueryStatements = buildMetaQueryStatements({
		entries: metaEntries,
	});
	appendPrintableStatements(options.body, metaQueryStatements, {
		indentLevel,
		indentUnit: PHP_INDENT,
	});

	const taxonomyStatements = buildTaxonomyQueryStatements({
		entries: taxonomyEntries,
	});
	appendPrintableStatements(options.body, taxonomyStatements, {
		indentLevel,
		indentUnit: PHP_INDENT,
	});
>>>>>>> 25d09f31

	statements.push(
		createWpQueryExecutionStatement({
			target: 'query',
			argsVariable: 'query_args',
			cache: {
				host: options.metadataHost,
				scope: 'list',
				operation: 'read',
				segments: options.cacheSegments,
				description: 'List query',
			},
		})
	);
	statements.push(buildStmtNop());

	statements.push(buildListItemsInitialiserStatement());
	statements.push(buildStmtNop());

	statements.push(
		buildListForeachStatement({ pascalName: options.pascalName })
	);
	statements.push(buildStmtNop());

	const totalFetch = buildScalarCast(
		'int',
		buildPropertyFetch('query', 'found_posts')
	);
	const pagesFetch = buildScalarCast(
		'int',
		buildPropertyFetch('query', 'max_num_pages')
	);

	statements.push(
		buildReturn(
			buildArray([
				buildArrayItem(buildVariable('items'), {
					key: buildScalarString('items'),
				}),
				buildArrayItem(totalFetch, {
					key: buildScalarString('total'),
				}),
				buildArrayItem(pagesFetch, {
					key: buildScalarString('pages'),
				}),
			])
		)
	);

<<<<<<< HEAD
	return statements;
}

function appendSection(target: PhpStmt[], section: readonly PhpStmt[]): void {
	if (section.length === 0) {
		return;
	}

	target.push(...section);

	const last = section[section.length - 1]!;
	if (last.nodeType !== 'Stmt_Nop') {
		target.push(buildStmtNop());
	}
=======
	return true;
}

interface AppendPrintableOptions {
	readonly indentLevel: number;
	readonly indentUnit: string;
}

function appendPrintableStatements(
	body: PhpMethodBodyBuilder,
	statements: readonly PhpStmt[],
	options: AppendPrintableOptions
): void {
	if (statements.length === 0) {
		return;
	}

	for (const statement of statements) {
		body.statement(
			formatStatementPrintable(statement, {
				indentLevel: options.indentLevel,
				indentUnit: options.indentUnit,
			})
		);
	}

	body.blank();
>>>>>>> 25d09f31
}<|MERGE_RESOLUTION|>--- conflicted
+++ resolved
@@ -129,7 +129,6 @@
 		targetVariable: 'query_args',
 		entries: queryEntries,
 	});
-<<<<<<< HEAD
 	statements.push(queryArgsAssignment, buildStmtNop());
 
 	appendSection(
@@ -140,31 +139,6 @@
 		statements,
 		buildTaxonomyQueryStatements({ entries: taxonomyEntries })
 	);
-=======
-	options.body.statement(
-		formatStatementPrintable(queryArgsAssignment, {
-			indentLevel,
-			indentUnit: PHP_INDENT,
-		})
-	);
-	options.body.blank();
-
-	const metaQueryStatements = buildMetaQueryStatements({
-		entries: metaEntries,
-	});
-	appendPrintableStatements(options.body, metaQueryStatements, {
-		indentLevel,
-		indentUnit: PHP_INDENT,
-	});
-
-	const taxonomyStatements = buildTaxonomyQueryStatements({
-		entries: taxonomyEntries,
-	});
-	appendPrintableStatements(options.body, taxonomyStatements, {
-		indentLevel,
-		indentUnit: PHP_INDENT,
-	});
->>>>>>> 25d09f31
 
 	statements.push(
 		createWpQueryExecutionStatement({
@@ -214,7 +188,6 @@
 		)
 	);
 
-<<<<<<< HEAD
 	return statements;
 }
 
@@ -229,8 +202,6 @@
 	if (last.nodeType !== 'Stmt_Nop') {
 		target.push(buildStmtNop());
 	}
-=======
-	return true;
 }
 
 interface AppendPrintableOptions {
@@ -257,5 +228,4 @@
 	}
 
 	body.blank();
->>>>>>> 25d09f31
 }