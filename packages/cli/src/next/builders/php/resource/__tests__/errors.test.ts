--- conflicted
+++ resolved
@@ -9,11 +9,6 @@
 			status: 418,
 		});
 
-<<<<<<< HEAD
-		expect(printable.lines).toEqual([
-			"                return new WP_Error('demo_error', 'Demo message.', [ 'status' => 418 ]);",
-		]);
-=======
 		expect(printable.node).toMatchObject({
 			nodeType: 'Stmt_Return',
 			expr: { nodeType: 'Expr_New', class: { parts: ['WP_Error'] } },
@@ -53,6 +48,5 @@
 				}),
 			])
 		);
->>>>>>> 4de66966
 	});
 });