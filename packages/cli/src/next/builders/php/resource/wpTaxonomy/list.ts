--- conflicted
+++ resolved
@@ -17,11 +17,7 @@
 	buildVariable,
 	type PhpStmt,
 	type PhpStmtContinue,
-<<<<<<< HEAD
 	type PhpStmtForeach,
-=======
-	type PhpMethodBodyBuilder,
->>>>>>> 7ea57035
 	type ResourceMetadataHost,
 } from '@wpkernel/php-json-ast';
 import { appendResourceCacheEvent } from '../cache';
@@ -30,37 +26,22 @@
 	createQueryArgsAssignmentStatement,
 } from '../query';
 import { createRequestParamAssignmentStatement } from '../request';
-<<<<<<< HEAD
 import { variable } from '../phpValue';
-=======
->>>>>>> 7ea57035
 import {
 	buildArrayDimFetch,
 	buildArrayInitialiserStatement,
 	buildBinaryOperation,
-<<<<<<< HEAD
-=======
-	buildForeachStatement,
->>>>>>> 7ea57035
 	buildIfStatementNode,
 	buildInstanceof,
 	buildScalarCast,
 	buildVariableAssignment,
 	normaliseVariableReference,
 } from '../utils';
-<<<<<<< HEAD
 import { buildListItemsInitialiserStatement } from '../wpPost/list';
 import type { IRResource } from '../../../../../ir/types';
 import {
 	buildPrepareTaxonomyTermResponseCall,
 	buildTaxonomyAssignmentStatement,
-=======
-import { variable } from '../phpValue';
-import type { IRResource } from '../../../../../ir/types';
-import {
-	buildPrepareTaxonomyTermResponseCall,
-	createTaxonomyAssignmentStatement,
->>>>>>> 7ea57035
 } from './helpers';
 import { buildWpTermQueryInstantiation } from '@wpkernel/php-json-ast';
 
@@ -89,15 +70,10 @@
 		description: 'List terms query',
 	});
 
-<<<<<<< HEAD
 	const statements: PhpStmt[] = [];
 
 	statements.push(
 		buildTaxonomyAssignmentStatement({
-=======
-	options.body.statementNode(
-		createTaxonomyAssignmentStatement({
->>>>>>> 7ea57035
 			pascalName: options.pascalName,
 		})
 	);
@@ -107,7 +83,6 @@
 			requestVariable: '$request',
 			targetVariable: 'per_page',
 		});
-<<<<<<< HEAD
 	statements.push(perPageAssign, ensurePositive, clampMaximum);
 	statements.push(buildBlankStatement());
 
@@ -135,58 +110,18 @@
 	statements.push(buildBlankStatement());
 
 	const queryArgsAssignment = createQueryArgsAssignmentStatement({
-=======
-	options.body.statementNode(perPageAssign);
-	options.body.statementNode(ensurePositive);
-	options.body.statementNode(clampMaximum);
-
-	options.body.statementNode(
-		createRequestParamAssignmentStatement({
-			requestVariable: '$request',
-			param: 'page',
-			targetVariable: 'page',
-			cast: 'int',
-		})
-	);
-
-	options.body.statementNode(
-		buildIfStatementNode({
-			condition: buildBinaryOperation(
-				'SmallerOrEqual',
-				buildVariable('page'),
-				buildScalarInt(0)
-			),
-			statements: [
-				buildVariableAssignment(
-					normaliseVariableReference('page'),
-					buildScalarInt(1)
-				),
-			],
-		})
-	);
-
-	const queryArgs = createQueryArgsAssignmentStatement({
->>>>>>> 7ea57035
 		targetVariable: 'query_args',
 		entries: [
 			{ key: 'taxonomy', value: variable('taxonomy') },
 			{ key: 'hide_empty', value: false },
 		],
 	});
-<<<<<<< HEAD
 	statements.push(queryArgsAssignment);
 	statements.push(buildBlankStatement());
 
 	statements.push(...buildExtraArgsMergeStatements());
 
 	statements.push(
-=======
-	options.body.statementNode(queryArgs);
-
-	appendExtraArgsMerge(options);
-
-	options.body.statementNode(
->>>>>>> 7ea57035
 		buildExpressionStatement(
 			buildAssign(
 				buildArrayDimFetch('query_args', buildScalarString('number')),
@@ -194,7 +129,6 @@
 			)
 		)
 	);
-<<<<<<< HEAD
 	statements.push(
 		buildExpressionStatement(
 			buildAssign(
@@ -242,49 +176,10 @@
 	statements.push(
 		buildResultsForeach({
 			pascalName: options.pascalName,
-=======
-
-	const offsetExpression = buildBinaryOperation(
-		'Mul',
-		buildBinaryOperation('Minus', buildVariable('page'), buildScalarInt(1)),
-		buildVariable('per_page')
-	);
-	options.body.statementNode(
-		buildExpressionStatement(
-			buildAssign(
-				buildArrayDimFetch('query_args', buildScalarString('offset')),
-				offsetExpression
-			)
-		)
-	);
-
-	options.body.statementNode(
-		buildWpTermQueryInstantiation({ target: 'term_query' })
-	);
-
-	options.body.statementNode(
-		buildVariableAssignment(
-			normaliseVariableReference('results'),
-			buildMethodCall(
-				buildVariable('term_query'),
-				buildIdentifier('query'),
-				[buildArg(buildVariable('query_args'))]
-			)
-		)
-	);
-
-	options.body.statementNode(
-		buildIfStatementNode({
-			condition: buildFuncCall(buildName(['is_wp_error']), [
-				buildArg(buildVariable('results')),
-			]),
-			statements: [buildReturn(buildVariable('results'))],
->>>>>>> 7ea57035
 		})
 	);
 	statements.push(buildBlankStatement());
 
-<<<<<<< HEAD
 	statements.push(
 		buildExpressionStatement(
 			buildAssign(
@@ -295,22 +190,6 @@
 	);
 
 	statements.push(
-=======
-	options.body.statementNode(
-		buildArrayInitialiserStatement({ variable: 'items' })
-	);
-
-	options.body.statementNode(buildResultsForeach(options.pascalName));
-
-	options.body.statementNode(
-		buildVariableAssignment(
-			normaliseVariableReference('count_query_args'),
-			buildVariable('query_args')
-		)
-	);
-
-	options.body.statementNode(
->>>>>>> 7ea57035
 		buildExpressionStatement(
 			buildAssign(
 				buildArrayDimFetch(
@@ -322,11 +201,7 @@
 		)
 	);
 
-<<<<<<< HEAD
-	statements.push(
-=======
-	options.body.statementNode(
->>>>>>> 7ea57035
+	statements.push(
 		buildExpressionStatement(
 			buildAssign(
 				buildArrayDimFetch(
@@ -338,11 +213,7 @@
 		)
 	);
 
-<<<<<<< HEAD
-	statements.push(
-=======
-	options.body.statementNode(
->>>>>>> 7ea57035
+	statements.push(
 		buildExpressionStatement(
 			buildAssign(
 				buildArrayDimFetch(
@@ -353,7 +224,6 @@
 			)
 		)
 	);
-<<<<<<< HEAD
 	statements.push(buildBlankStatement());
 
 	statements.push(
@@ -371,22 +241,6 @@
 						buildIdentifier('query'),
 						[buildArg(buildVariable('count_query_args'))]
 					)
-=======
-
-	options.body.statementNode(
-		buildWpTermQueryInstantiation({ target: 'count_query' })
-	);
-
-	options.body.statementNode(
-		buildVariableAssignment(
-			normaliseVariableReference('total'),
-			buildScalarCast(
-				'int',
-				buildMethodCall(
-					buildVariable('count_query'),
-					buildIdentifier('query'),
-					[buildArg(buildVariable('count_query_args'))]
->>>>>>> 7ea57035
 				)
 			)
 		)
@@ -407,7 +261,6 @@
 			),
 		])
 	);
-<<<<<<< HEAD
 	statements.push(
 		buildExpressionStatement(
 			buildAssign(buildVariable('pages'), pagesExpression)
@@ -416,17 +269,6 @@
 	statements.push(buildBlankStatement());
 
 	statements.push(
-=======
-
-	options.body.statementNode(
-		buildVariableAssignment(
-			normaliseVariableReference('pages'),
-			pagesExpression
-		)
-	);
-
-	options.body.statementNode(
->>>>>>> 7ea57035
 		buildReturn(
 			buildArray([
 				buildArrayItem(buildVariable('items'), {
@@ -445,7 +287,6 @@
 	return statements;
 }
 
-<<<<<<< HEAD
 function buildExtraArgsMergeStatements(): PhpStmt[] {
 	const statements: PhpStmt[] = [];
 
@@ -458,18 +299,6 @@
 					buildIdentifier('get_params'),
 					[]
 				)
-=======
-function appendExtraArgsMerge(options: {
-	readonly body: PhpMethodBodyBuilder;
-}): void {
-	options.body.statementNode(
-		buildVariableAssignment(
-			normaliseVariableReference('extra_args'),
-			buildMethodCall(
-				buildVariable('request'),
-				buildIdentifier('get_params'),
-				[]
->>>>>>> 7ea57035
 			)
 		)
 	);
@@ -481,7 +310,6 @@
 		buildArrayItem(buildScalarString('hide_empty')),
 	]);
 
-<<<<<<< HEAD
 	const guard = buildIfStatementNode({
 		condition: buildFuncCall(buildName(['in_array']), [
 			buildArg(buildVariable('key')),
@@ -534,35 +362,8 @@
 		keyVar: null,
 		byRef: false,
 		stmts: [guard],
-=======
-	const continueStatement = buildNode<PhpStmtContinue>('Stmt_Continue', {
-		num: null,
-	});
-
-	const foreach = buildForeachStatement({
-		iterable: buildVariable('extra_args'),
-		key: 'key',
-		value: 'value',
-		statements: [
-			buildIfStatementNode({
-				condition: buildFuncCall(buildName(['in_array']), [
-					buildArg(buildVariable('key')),
-					buildArg(skipArray),
-					buildArg(buildScalarBool(true)),
-				]),
-				statements: [continueStatement],
-			}),
-			buildExpressionStatement(
-				buildAssign(
-					buildArrayDimFetch('query_args', buildVariable('key')),
-					buildVariable('value')
-				)
-			),
-		],
->>>>>>> 7ea57035
-	});
-
-<<<<<<< HEAD
+	});
+
 function buildTermQueryInstantiation(
 	target: string,
 	argsVariable?: string
@@ -583,39 +384,10 @@
 function buildContinueStatement(): PhpStmtContinue {
 	return buildNode<PhpStmtContinue>('Stmt_Continue', {
 		num: null,
-=======
-	options.body.statementNode(foreach);
-}
-
-function buildResultsForeach(pascalName: string) {
-	const foreach = buildForeachStatement({
-		iterable: buildVariable('results'),
-		value: 'term',
-		statements: [
-			buildIfStatementNode({
-				condition: buildInstanceof('term', 'WP_Term'),
-				statements: [
-					buildExpressionStatement(
-						buildAssign(
-							buildArrayDimFetch('items', null),
-							buildPrepareTaxonomyTermResponseCall(
-								pascalName,
-								'term'
-							)
-						)
-					),
-				],
-			}),
-		],
->>>>>>> 7ea57035
-	});
-
-<<<<<<< HEAD
+	});
+
 function buildBlankStatement(): PhpStmt {
 	return buildNode<PhpStmt>('Stmt_Nop', {});
-=======
-	return foreach;
->>>>>>> 7ea57035
 }
 
 function ensureStorage(resource: IRResource): WpTaxonomyStorage {
