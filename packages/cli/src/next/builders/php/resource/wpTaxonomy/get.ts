import { KernelError } from '@wpkernel/core/contracts';
import {
	buildArg,
	buildFuncCall,
	buildIdentifier,
	buildMethodCall,
	buildName,
	buildReturn,
	buildVariable,
	buildScalarString,
<<<<<<< HEAD
	buildNode,
	type PhpStmt,
=======
	type PhpMethodBodyBuilder,
>>>>>>> 25d09f31
	type ResourceMetadataHost,
} from '@wpkernel/php-json-ast';
import { appendResourceCacheEvent } from '../cache';
import { buildWpErrorReturn } from '../errors';
import {
	buildBooleanNot,
	buildIfStatementNode,
	buildInstanceof,
<<<<<<< HEAD
=======
	buildVariableAssignment,
	normaliseVariableReference,
>>>>>>> 25d09f31
} from '../utils';
import type { IRResource } from '../../../../../ir/types';
import type { ResolvedIdentity } from '../../identity';
import {
	buildPrepareTaxonomyTermResponseCall,
	buildResolveTaxonomyTermCall,
	createTaxonomyAssignmentStatement,
} from './helpers';

type WpTaxonomyStorage = Extract<
	NonNullable<IRResource['storage']>,
	{ mode: 'wp-taxonomy' }
>;

export interface BuildWpTaxonomyGetRouteStatementsOptions {
	readonly resource: IRResource;
	readonly identity: ResolvedIdentity;
	readonly pascalName: string;
	readonly errorCodeFactory: (suffix: string) => string;
	readonly metadataHost: ResourceMetadataHost;
	readonly cacheSegments: readonly unknown[];
}

export function buildWpTaxonomyGetRouteStatements(
	options: BuildWpTaxonomyGetRouteStatementsOptions
): PhpStmt[] {
	ensureStorage(options.resource);

	appendResourceCacheEvent({
		host: options.metadataHost,
		scope: 'get',
		operation: 'read',
		segments: options.cacheSegments,
		description: 'Get term request',
	});

<<<<<<< HEAD
	const statements: PhpStmt[] = [];

	statements.push(
		buildExpressionStatement(
			buildAssign(
				buildVariable('identity'),
				buildMethodCall(
					buildVariable('this'),
					buildIdentifier(`validate${options.pascalName}Identity`),
					[
						buildArg(
							buildMethodCall(
								buildVariable('request'),
								buildIdentifier('get_param'),
								[
									buildArg(
										buildScalarString(
											options.identity.param
										)
									),
								]
							)
						),
					]
				)
			)
		)
	);

	const errorGuard = buildIfStatementNode({
		condition: buildFuncCall(buildName(['is_wp_error']), [
			buildArg(buildVariable('identity')),
		]),
		statements: [buildReturn(buildVariable('identity'))],
	});
	statements.push(errorGuard);
	statements.push(buildNode<PhpStmt>('Stmt_Nop', {}));

	statements.push(
		buildExpressionStatement(
			buildAssign(
				buildVariable('term'),
				buildResolveTaxonomyTermCall(options.pascalName)
			)
=======
	const identityVar = normaliseVariableReference('identity');

	options.body.statementNode(
		buildVariableAssignment(
			identityVar,
			buildMethodCall(
				buildVariable('this'),
				buildIdentifier(`validate${options.pascalName}Identity`),
				[
					buildArg(
						buildMethodCall(
							buildVariable('request'),
							buildIdentifier('get_param'),
							[
								buildArg(
									buildScalarString(options.identity.param)
								),
							]
						)
					),
				]
			)
		)
	);

	options.body.statementNode(
		buildIfStatementNode({
			condition: buildFuncCall(buildName(['is_wp_error']), [
				buildArg(buildVariable(identityVar.raw)),
			]),
			statements: [buildReturn(buildVariable(identityVar.raw))],
		})
	);

	options.body.statementNode(
		createTaxonomyAssignmentStatement({
			pascalName: options.pascalName,
		})
	);

	options.body.statementNode(
		buildVariableAssignment(
			normaliseVariableReference('term'),
			buildResolveTaxonomyTermCall(options.pascalName)
>>>>>>> 25d09f31
		)
	);

	const notFoundReturn = buildWpErrorReturn({
		code: options.errorCodeFactory('not_found'),
		message: `Unable to locate ${options.pascalName} term.`,
		status: 404,
	});

<<<<<<< HEAD
	const guard = buildIfStatementNode({
		condition: buildBooleanNot(buildInstanceof('term', 'WP_Term')),
		statements: [notFoundReturn],
	});
	statements.push(guard);
	statements.push(buildNode<PhpStmt>('Stmt_Nop', {}));

	statements.push(
=======
	options.body.statementNode(
		buildIfStatementNode({
			condition: buildBooleanNot(buildInstanceof('term', 'WP_Term')),
			statements: [notFoundReturn],
		})
	);

	options.body.statementNode(
>>>>>>> 25d09f31
		buildReturn(
			buildPrepareTaxonomyTermResponseCall(options.pascalName, 'term')
		)
	);

<<<<<<< HEAD
	return statements;
=======
	return true;
>>>>>>> 25d09f31
}

function ensureStorage(resource: IRResource): WpTaxonomyStorage {
	const storage = resource.storage;
	if (!storage || storage.mode !== 'wp-taxonomy') {
		throw new KernelError('DeveloperError', {
			message: 'Resource must use wp-taxonomy storage.',
			context: { name: resource.name },
		});
	}
	return storage;
}<|MERGE_RESOLUTION|>--- conflicted
+++ resolved
@@ -8,12 +8,8 @@
 	buildReturn,
 	buildVariable,
 	buildScalarString,
-<<<<<<< HEAD
 	buildNode,
 	type PhpStmt,
-=======
-	type PhpMethodBodyBuilder,
->>>>>>> 25d09f31
 	type ResourceMetadataHost,
 } from '@wpkernel/php-json-ast';
 import { appendResourceCacheEvent } from '../cache';
@@ -22,11 +18,6 @@
 	buildBooleanNot,
 	buildIfStatementNode,
 	buildInstanceof,
-<<<<<<< HEAD
-=======
-	buildVariableAssignment,
-	normaliseVariableReference,
->>>>>>> 25d09f31
 } from '../utils';
 import type { IRResource } from '../../../../../ir/types';
 import type { ResolvedIdentity } from '../../identity';
@@ -63,7 +54,6 @@
 		description: 'Get term request',
 	});
 
-<<<<<<< HEAD
 	const statements: PhpStmt[] = [];
 
 	statements.push(
@@ -108,52 +98,6 @@
 				buildVariable('term'),
 				buildResolveTaxonomyTermCall(options.pascalName)
 			)
-=======
-	const identityVar = normaliseVariableReference('identity');
-
-	options.body.statementNode(
-		buildVariableAssignment(
-			identityVar,
-			buildMethodCall(
-				buildVariable('this'),
-				buildIdentifier(`validate${options.pascalName}Identity`),
-				[
-					buildArg(
-						buildMethodCall(
-							buildVariable('request'),
-							buildIdentifier('get_param'),
-							[
-								buildArg(
-									buildScalarString(options.identity.param)
-								),
-							]
-						)
-					),
-				]
-			)
-		)
-	);
-
-	options.body.statementNode(
-		buildIfStatementNode({
-			condition: buildFuncCall(buildName(['is_wp_error']), [
-				buildArg(buildVariable(identityVar.raw)),
-			]),
-			statements: [buildReturn(buildVariable(identityVar.raw))],
-		})
-	);
-
-	options.body.statementNode(
-		createTaxonomyAssignmentStatement({
-			pascalName: options.pascalName,
-		})
-	);
-
-	options.body.statementNode(
-		buildVariableAssignment(
-			normaliseVariableReference('term'),
-			buildResolveTaxonomyTermCall(options.pascalName)
->>>>>>> 25d09f31
 		)
 	);
 
@@ -163,7 +107,6 @@
 		status: 404,
 	});
 
-<<<<<<< HEAD
 	const guard = buildIfStatementNode({
 		condition: buildBooleanNot(buildInstanceof('term', 'WP_Term')),
 		statements: [notFoundReturn],
@@ -172,26 +115,12 @@
 	statements.push(buildNode<PhpStmt>('Stmt_Nop', {}));
 
 	statements.push(
-=======
-	options.body.statementNode(
-		buildIfStatementNode({
-			condition: buildBooleanNot(buildInstanceof('term', 'WP_Term')),
-			statements: [notFoundReturn],
-		})
-	);
-
-	options.body.statementNode(
->>>>>>> 25d09f31
 		buildReturn(
 			buildPrepareTaxonomyTermResponseCall(options.pascalName, 'term')
 		)
 	);
 
-<<<<<<< HEAD
 	return statements;
-=======
-	return true;
->>>>>>> 25d09f31
 }
 
 function ensureStorage(resource: IRResource): WpTaxonomyStorage {
