import {
	buildArg,
	buildIfStatement,
	buildReturn,
	buildScalarBool,
	buildVariable,
	type PhpStmt,
} from '@wpkernel/php-json-ast';
import {
	buildIdentityValidationStatements,
<<<<<<< HEAD
=======
	isNumericIdentity,
>>>>>>> 4220014d
	type IdentityValidationOptions,
} from '../../identity';
import {
	buildArrayLiteral,
	buildBinaryOperation,
	buildBooleanNot,
	buildInstanceof,
	buildPropertyFetch,
	buildScalarCast,
	buildMethodCallAssignmentStatement,
	buildFunctionCallAssignmentStatement,
} from '../../../utils';
import { buildWpErrorReturn } from '../../../errors';
import { buildRequestParamAssignmentStatement } from '../../../request';
import type { BuildDeleteRouteStatementsOptions } from './types';
import { makeErrorCodeFactory } from '../../../../utils';

export function buildDeleteRouteStatements(
	options: BuildDeleteRouteStatementsOptions
): PhpStmt[] | null {
	const storage = options.resource.storage;
	if (!storage || storage.mode !== 'wp-post') {
		return null;
	}

	const identityVar = options.identity.param;
	const errorCodeFactory = makeErrorCodeFactory(options.resource.name);
	const statements: PhpStmt[] = [];

	statements.push(
		buildRequestParamAssignmentStatement({
			requestVariable: 'request',
			param: identityVar,
			targetVariable: identityVar,
		})
	);

	const identityValidationOptions: IdentityValidationOptions =
<<<<<<< HEAD
		options.identity.type === 'string'
=======
		isNumericIdentity(options.identity)
>>>>>>> 4220014d
			? {
					identity: options.identity,
					pascalName: options.pascalName,
					errorCodeFactory,
				}
			: {
					identity: options.identity,
					pascalName: options.pascalName,
					errorCodeFactory,
				};
<<<<<<< HEAD

=======
>>>>>>> 4220014d
	const validationStatements = buildIdentityValidationStatements(
		identityValidationOptions
	);
	statements.push(...validationStatements);

	statements.push(
		buildMethodCallAssignmentStatement({
			variable: 'post',
			subject: 'this',
			method: `resolve${options.pascalName}Post`,
			args: [buildArg(buildVariable(identityVar))],
		})
	);

	const notFoundReturn = buildWpErrorReturn({
		code: errorCodeFactory('not_found'),
		message: `${options.pascalName} not found.`,
		status: 404,
	});
	statements.push(
		buildIfStatement(buildBooleanNot(buildInstanceof('post', 'WP_Post')), [
			notFoundReturn,
		])
	);

	statements.push(
		buildMethodCallAssignmentStatement({
			variable: 'previous',
			subject: 'this',
			method: `prepare${options.pascalName}Response`,
			args: [
				buildArg(buildVariable('post')),
				buildArg(buildVariable('request')),
			],
		})
	);

	statements.push(
		buildFunctionCallAssignmentStatement({
			variable: 'deleted',
			functionName: 'wp_delete_post',
			args: [
				buildArg(buildPropertyFetch('post', 'ID')),
				buildArg(buildScalarBool(true)),
			],
		})
	);

	const deleteReturn = buildWpErrorReturn({
		code: errorCodeFactory('delete_failed'),
		message: `Unable to delete ${options.pascalName}.`,
		status: 500,
	});
	statements.push(
		buildIfStatement(
			buildBinaryOperation(
				'Identical',
				buildScalarBool(false),
				buildVariable('deleted')
			),
			[deleteReturn]
		)
	);

	statements.push(
		buildReturn(
			buildArrayLiteral([
				{
					key: 'deleted',
					value: buildScalarBool(true),
				},
				{
					key: 'id',
					value: buildScalarCast(
						'int',
						buildPropertyFetch('post', 'ID')
					),
				},
				{
					key: 'previous',
					value: buildVariable('previous'),
				},
			])
		)
	);

	return statements;
}<|MERGE_RESOLUTION|>--- conflicted
+++ resolved
@@ -8,10 +8,7 @@
 } from '@wpkernel/php-json-ast';
 import {
 	buildIdentityValidationStatements,
-<<<<<<< HEAD
-=======
 	isNumericIdentity,
->>>>>>> 4220014d
 	type IdentityValidationOptions,
 } from '../../identity';
 import {
@@ -50,11 +47,7 @@
 	);
 
 	const identityValidationOptions: IdentityValidationOptions =
-<<<<<<< HEAD
-		options.identity.type === 'string'
-=======
 		isNumericIdentity(options.identity)
->>>>>>> 4220014d
 			? {
 					identity: options.identity,
 					pascalName: options.pascalName,
@@ -65,10 +58,6 @@
 					pascalName: options.pascalName,
 					errorCodeFactory,
 				};
-<<<<<<< HEAD
-
-=======
->>>>>>> 4220014d
 	const validationStatements = buildIdentityValidationStatements(
 		identityValidationOptions
 	);
