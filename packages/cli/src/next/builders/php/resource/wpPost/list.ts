import {
	buildArg,
	buildArray,
	buildAssign,
	buildExpressionStatement,
	buildFuncCall,
	buildIdentifier,
	buildIfStatement,
	buildMethodCall,
	buildName,
	buildNode,
	buildVariable,
	type PhpStmt,
	type PhpStmtContinue,
	type PhpStmtForeach,
} from '@wpkernel/php-json-ast';
import {
	buildArrayDimFetch,
	buildBooleanNot,
	buildInstanceof,
	buildPropertyFetch,
	buildArrayInitialiserStatement,
} from '../utils';

<<<<<<< HEAD
export function buildListItemsInitialiserStatement(): PhpStmt {
	return buildExpressionStatement(
		buildAssign(buildVariable('items'), buildArray([]))
	);
=======
export function createListItemsInitialiser(
	options: ListItemsInitialiserOptions
): PhpPrintable<PhpStmt> {
	const statement = buildArrayInitialiserStatement({ variable: 'items' });

	return formatStatementPrintable(statement, {
		indentLevel: options.indentLevel,
		indentUnit: PHP_INDENT,
	});
>>>>>>> 090e386f
}

export interface ListForeachOptions {
	readonly pascalName: string;
}

export function buildListForeachStatement(
	options: ListForeachOptions
): PhpStmtForeach {
	const assignment = buildExpressionStatement(
		buildAssign(
			buildVariable('post'),
			buildFuncCall(buildName(['get_post']), [
				buildArg(buildVariable('post_id')),
			])
		)
	);

	const continueStatement = buildNode<PhpStmtContinue>('Stmt_Continue', {
		num: null,
	});

	const guard = buildIfStatement(
		buildBooleanNot(buildInstanceof('post', 'WP_Post')),
		[continueStatement]
	);

	const pushStatement = buildExpressionStatement(
		buildAssign(
			buildArrayDimFetch('items', null),
			buildMethodCall(
				buildVariable('this'),
				buildIdentifier(`prepare${options.pascalName}Response`),
				[
					buildArg(buildVariable('post')),
					buildArg(buildVariable('request')),
				]
			)
		)
	);

	return buildNode<PhpStmtForeach>('Stmt_Foreach', {
		expr: buildPropertyFetch('query', 'posts'),
		valueVar: buildVariable('post_id'),
		keyVar: null,
		byRef: false,
		stmts: [assignment, guard, pushStatement],
	});
}<|MERGE_RESOLUTION|>--- conflicted
+++ resolved
@@ -22,22 +22,10 @@
 	buildArrayInitialiserStatement,
 } from '../utils';
 
-<<<<<<< HEAD
 export function buildListItemsInitialiserStatement(): PhpStmt {
 	return buildExpressionStatement(
 		buildAssign(buildVariable('items'), buildArray([]))
 	);
-=======
-export function createListItemsInitialiser(
-	options: ListItemsInitialiserOptions
-): PhpPrintable<PhpStmt> {
-	const statement = buildArrayInitialiserStatement({ variable: 'items' });
-
-	return formatStatementPrintable(statement, {
-		indentLevel: options.indentLevel,
-		indentUnit: PHP_INDENT,
-	});
->>>>>>> 090e386f
 }
 
 export interface ListForeachOptions {
