import {
	buildArg,
	buildArray,
	buildAssign,
	buildExpressionStatement,
	buildFuncCall,
	buildIdentifier,
	buildIfStatement,
	buildMethodCall,
	buildName,
	buildNode,
	buildVariable,
	type PhpStmt,
	type PhpStmtContinue,
	type PhpStmtForeach,
} from '@wpkernel/php-json-ast';
import {
	buildArrayDimFetch,
	buildBooleanNot,
	buildInstanceof,
	buildPropertyFetch,
	buildArrayInitialiserStatement,
} from '../utils';

<<<<<<< HEAD
export function buildListItemsInitialiserStatement(): PhpStmt {
	return buildExpressionStatement(
		buildAssign(buildVariable('items'), buildArray([]))
	);
=======
export function createListItemsInitialiser(
	options: ListItemsInitialiserOptions
): PhpPrintable<PhpStmt> {
	const statement = buildArrayInitialiserStatement({ variable: 'items' });

	return formatStatementPrintable(statement, {
		indentLevel: options.indentLevel,
		indentUnit: PHP_INDENT,
	});
>>>>>>> 4de66966
}

export interface ListForeachOptions {
	readonly pascalName: string;
}

export function buildListForeachStatement(
	options: ListForeachOptions
): PhpStmtForeach {
	const assignment = buildExpressionStatement(
		buildAssign(
			buildVariable('post'),
			buildFuncCall(buildName(['get_post']), [
				buildArg(buildVariable('post_id')),
			])
		)
	);

	const continueStatement = buildNode<PhpStmtContinue>('Stmt_Continue', {
		num: null,
	});

	const guard = buildIfStatement(
		buildBooleanNot(buildInstanceof('post', 'WP_Post')),
		[continueStatement]
	);

	const pushStatement = buildExpressionStatement(
		buildAssign(
			buildArrayDimFetch('items', null),
			buildMethodCall(
				buildVariable('this'),
				buildIdentifier(`prepare${options.pascalName}Response`),
				[
					buildArg(buildVariable('post')),
					buildArg(buildVariable('request')),
				]
			)
		)
	);

	return buildNode<PhpStmtForeach>('Stmt_Foreach', {
		expr: buildPropertyFetch('query', 'posts'),
		valueVar: buildVariable('post_id'),
		keyVar: null,
		byRef: false,
		stmts: [assignment, guard, pushStatement],
	});
}<|MERGE_RESOLUTION|>--- conflicted
+++ resolved
@@ -22,22 +22,10 @@
 	buildArrayInitialiserStatement,
 } from '../utils';
 
-<<<<<<< HEAD
 export function buildListItemsInitialiserStatement(): PhpStmt {
 	return buildExpressionStatement(
 		buildAssign(buildVariable('items'), buildArray([]))
 	);
-=======
-export function createListItemsInitialiser(
-	options: ListItemsInitialiserOptions
-): PhpPrintable<PhpStmt> {
-	const statement = buildArrayInitialiserStatement({ variable: 'items' });
-
-	return formatStatementPrintable(statement, {
-		indentLevel: options.indentLevel,
-		indentUnit: PHP_INDENT,
-	});
->>>>>>> 4de66966
 }
 
 export interface ListForeachOptions {
