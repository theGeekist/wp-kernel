--- conflicted
+++ resolved
@@ -54,11 +54,7 @@
 		return renderExpression(value);
 	}
 
-<<<<<<< HEAD
 	return renderStructuredValue(value);
-=======
-	return renderStructuredPhpValue(value);
->>>>>>> 25d09f31
 }
 
 function isVariableDescriptor(
@@ -92,7 +88,6 @@
 	return descriptor.expr;
 }
 
-<<<<<<< HEAD
 function renderStructuredValue(value: StructuredPhpValue): PhpExpr {
 	if (Array.isArray(value)) {
 		const items = value.map((entry) =>
@@ -109,27 +104,6 @@
 			})
 		);
 
-=======
-function renderStructuredPhpValue(value: StructuredPhpValue): PhpExpr {
-	if (Array.isArray(value)) {
-		const items = value.map((entry) =>
-			buildArrayItem(renderPhpValue(entry as PhpValueDescriptor))
-		);
-		return buildArray(items);
-	}
-
-	if (value === null) {
-		return buildNull();
-	}
-
-	if (typeof value === 'object') {
-		const entries = Object.entries(value);
-		const items = entries.map(([key, val]) =>
-			buildArrayItem(renderPhpValue(val as PhpValueDescriptor), {
-				key: buildScalarString(key),
-			})
-		);
->>>>>>> 25d09f31
 		return buildArray(items);
 	}
 
@@ -150,28 +124,18 @@
 			: buildScalarFloat(value);
 	}
 
-<<<<<<< HEAD
 	if (typeof value === 'boolean') {
 		return buildScalarBool(value);
 	}
 
 	if (value === null) {
 		return buildNull();
-=======
-	if (typeof value === 'bigint') {
-		return buildScalarString(value.toString());
-	}
-
-	if (typeof value === 'boolean') {
-		return buildScalarBool(value);
->>>>>>> 25d09f31
 	}
 
 	throw new KernelError('DeveloperError', {
 		message: `Unsupported PHP value: ${String(value)}`,
 		context: { value },
 	});
-<<<<<<< HEAD
 }
 
 function isPlainRecord(value: unknown): value is Record<string, unknown> {
@@ -180,6 +144,4 @@
 	}
 
 	return !Array.isArray(value);
-=======
->>>>>>> 25d09f31
 }