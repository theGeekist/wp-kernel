# WP Kernel CLI - MVP Implementation Phases

> Workstream aligned with the [MVP CLI Spec](./mvp-cli-spec.md). Each phase is narrowly scoped so a single agent iteration can complete it without inventing new patterns. Always reference the cited sections before coding.

Test harness: `app/test-the-cli/kernel.config.ts` is a minimal project used for CLI smoke tests. Treat it as throw-away; adjust the config as needed during development but avoid committing transient changes.

Phase 0 audit outcomes are captured in [`docs/mvp-phase-0-checklist.md`](./docs/mvp-phase-0-checklist.md); remaining work begins at Phase 1A below.

---

## Implementation Guidance

For PR Summary, this is the **"MVP Sprint"**.

**Scope & Focus:**

It is important you understand your scope for the task you are assigned. The best way to do this is to read all the phases and understand what happens in later phases so you can stay focused on your delivery and not do more.

**Code Quality & Maintenance:**

Please do not extend a module or test file beyond 500 SLOC. It is better to break up the files for better maintenance and ease of debugging but please don't overdo the refactoring bit. Something as simple as a `utils.ts` for helper functions will more than suffice. Focus on the task instead.

**Quality Checks:**

It is prudent to run these checks beforehand, so you don't get stuck. For example, `pnpm --filter @geekist/wp-kernel-cli test --coverage` is very helpful to give you a baseline. If branch coverage drops below 89%, the pre-commit hook will fail it :(

Statistically, your patience pays off, but generally if you write code with low complexity, excellent branch coverage and you meet all the requirements, you wouldn't even have to come to this state.

The hook cycles through `pnpm typecheck` and `pnpm typecheck:tests` and then `pnpm lint --fix`, among other things ensures low functional complexity.

Monitor the output and if it fails, feel free to run the individual commands above to verify your fixes before trying to commit again.

**Commit Process:**

When completed, don't run `git commit --no-verify`, just run `CI=1 git commit ...` and wait for the pre-commit hook to finish.

**Imports & Dependencies:**

Finally you find that imports from other packages are sometimes missing, it usually means you'd have to re-run `pnpm --filter <the dependent package> build` so exports are updated. But this is only when you update other packages and may not be relevant for your task.

**Non-goals / Deferred Work:**

- Dedicated policy helper emission lives in Phase 7 alongside the policy-map contract.
- UI/DataViews scaffolding beyond the existing printers is showcase-specific and not part of the MVP sprint.
- Resource-driven block scaffolding flags (`resource.blocks?.scaffold`, etc.) remain future enhancements; Phase 3 only covers discovery + derived defaults.

**Phase Deliverables:**

- Update this file's Status Log for the active phase when the work begins and ends.
- Run `pnpm --filter @geekist/wp-kernel-cli build` after changes (TypeScript + Vite) to catch regressions.
- Honour repo invariants (no deep imports, no plain `Error`, etc.) listed in `AGENTS.md`.
- When a phase extends or creates documentation, keep specs (`mvp-cli-spec.md`, discussion notes) in sync.
- **CLI smoke test:** before signing off a phase that touches generation, printers, apply, or command wiring, run the CLI against `app/test-the-cli/kernel.config.ts`: 1. `pnpm --filter @geekist/wp-kernel build && pnpm --filter @geekist/wp-kernel-cli build` 2. `cd app/test-the-cli` 3. `node ../../packages/cli/bin/wpk.js generate --dry-run` 4. `node ../../packages/cli/bin/wpk.js generate`

---

## Phase 1A - IR Enhancements (Route Classification & Policy Hints)

**Spec references:** [MVP Spec §3-4](./mvp-cli-spec.md#3-intermediate-representation-ir)

**Scope:**

- Add `transport: 'local' | 'remote'` field to `IRRoute`-classify routes based on absolute URLs or namespace mismatch.
- Infer `resource.identity` from route placeholders (`:id`, `:slug`, `:uuid`) when omitted; emit warnings.
- Default `schema` to `'auto'` when `storage` exists but schema is undefined; record provenance.
- Populate inferred `storage.postType` for `wp-post` resources (format: `namespace-resourceName`); warn on truncation/collisions.
- Add unit tests for route classification, identity inference, schema defaults, and postType warnings.
- Update IR snapshots with new metadata.

**Reference files:** `packages/cli/src/ir/build-ir.ts`, helpers in `packages/cli/src/ir/routes.ts` and the new `packages/cli/src/ir/block-discovery.ts`, with fixtures/tests under `packages/cli/src/ir/__tests__/`.

**Deliverables:** Updated `src/ir/types.ts`, `src/ir/build-ir.ts`, tests/fixtures.

**DoD:** Tests pass; IR golden files updated with transport/identity/postType metadata.

**Status Log:** Started 2025-10-12 - Completed 2025-10-13

---

## Phase 1B - Block Discovery in IR

**Spec references:** [MVP Spec §4 (Blocks subsection)](./mvp-cli-spec.md#4-printers)

**Scope:**

- Create `src/ir/block-discovery.ts` that scans for `block.json` files.
- Check for `render.php` in same directory to set `ssr: true/false`.
- Populate `ir.blocks` with `{ name, directory, ssr, manifestSource }`.
- Respect workspace boundaries; ignore `.generated/`, `node_modules/`.
- Test with temp directories covering SSR, JS-only, and mixed scenarios.

**Reference files:** `packages/cli/src/ir/block-discovery.ts` (new) with tests in `packages/cli/src/ir/__tests__/block-discovery.test.ts` (or similar fixture-backed files).

**Deliverables:** Block discovery module + IR wiring + tests.

**DoD:** `buildIr` on fixtures correctly populates `ir.blocks`; tests cover SSR detection.

**Dependencies:** Phase 1A.

**Status Log:** Started 2025-10-12 - Completed 2025-10-13

---

## Phase 2A - PHP Printer Foundations

**Spec references:** [MVP Spec §4.3](./mvp-cli-spec.md#43-php-printer-delta)

**Scope:**

- Refactor `printers/php/printer.ts` with template builder for method body insertion.
- Generate `WP_Error(501, 'Not Implemented')` stubs for `local` routes; skip `remote` routes.
- Use inferred identity for parameter resolution in stubs.
- Bootstrap only registers resources with ≥1 local route.
- Warn on write routes without policies.

**Reference files:** `packages/cli/src/printers/php/printer.ts` (template builder + stub emitter) with assertions in `packages/cli/src/printers/__tests__/php-printer.stubs.test.ts` (or equivalent).

**Deliverables:** Updated printer + template utilities + tests.

**DoD:** Showcase regeneration produces stubs for local routes; remote-only resources omitted.

**Dependencies:** Phase 1A.

**Status Log:** Started 2025-10-12 - Completed 2025-10-13

---

## Phase 2B - `wp-post` Storage Implementation

**Spec references:** [MVP Spec §4.3](./mvp-cli-spec.md#43-php-printer-delta)

**Purpose:** Replace Phase 2A's 501 stubs with working implementations for `wp-post` storage (the most common mode). Showcase's Job resource provides the reference pattern.

**Scope:**

- Replace stubs with working CRUD for `storage.mode === 'wp-post'`:
    - `list` → `WP_Query` with query params, pagination, identity
    - `get` → `get_post()` with identity resolution
    - `create/update/remove` → `wp_insert_post()`, `wp_update_post()`, `wp_delete_post()` + meta/taxonomy
- Generate REST `args` arrays from schema + query params.
- Honor inferred `postType` from Phase 1A.
- Use Phase 2A's template builder to inject method bodies while preserving structure.

**Deliverables:** PHP printer updates + fixtures + doc snippet.

**DoD:** Generated controllers have working wp-post implementations; tests verify method bodies; showcase regenerates successfully.

**Dependencies:** Phase 2A.

**Status Log:** Started 2025-10-12 - Completed 2025-10-13

**Refactoring Note (Oct 2025):** The original monolithic `wp-post.ts` (1,236 lines) was decomposed into a composable architecture to enable Phase 2C implementation without code duplication. The refactor produced:

- Modular `wp-post/` directory (17 files, 1,350 lines total) with focused generators for each CRUD operation
- Shared PHP printer utilities (rest-args, routes, templates, builders, value-renderer, etc.)
- ~1,750 lines saved across Phase 2C storage modes by reusing shared infrastructure
- Pattern established for future storage mode additions

**Reference files:** `packages/cli/src/printers/php/wp-post/*` (modular structure), shared utilities in `packages/cli/src/printers/php/*.ts`, and comprehensive test suite under `packages/cli/src/printers/php/__tests__/wp-post/*.test.ts`.

---

## Phase 2C - Remaining Storage Modes

**Spec references:** [MVP Spec §4.3](./mvp-cli-spec.md#43-php-printer-delta)

**Scope:**

- `wp-taxonomy`: term CRUD via `get_terms()`, `wp_insert_term()`, etc.
- `wp-option`: `get_option()`, `update_option()`; unsupported ops return 501
- `transient`: `get_transient()`, `set_transient()`; unsupported ops return 501
- Apply identity/permission defaults consistently.

**Deliverables:** Printer extensions + tests.

**DoD:** Each mode has fixtures; unsupported ops properly guarded.

**Dependencies:** Phase 2B.

**Status Log:** Started 2025-10-12 - Completed 2025-10-13

**Implementation Note:** Built on the refactored PHP printer architecture from Phase 2B. Each storage mode follows the composable pattern with focused modules:

- **wp-taxonomy**: ~450 lines across 8 files (context, handlers, methods/\*, helpers, routes, types)
- **wp-option**: 247 lines single file (simple key-value storage)
- **transient**: 233 lines single file (TTL-aware key-value storage)

All modes properly return 501 for unsupported operations and leverage shared infrastructure (REST args, templates, route classification).

**Reference files:**

- `packages/cli/src/printers/php/wp-taxonomy/*` (modular term CRUD)
- `packages/cli/src/printers/php/wp-option.ts` (option storage)
- `packages/cli/src/printers/php/transient.ts` (transient storage)
- Tests: `packages/cli/src/printers/php/__tests__/wp-taxonomy-controller.test.ts`, `wp-option-controller.test.ts`, `transient-controller.test.ts`

---

## Phase 3A - JS-Only Block Printer

**Spec references:** [MVP Spec §4.4](./mvp-cli-spec.md#44-block-printers-new)

**Scope:**

- Create `src/printers/blocks/` consuming `ir.blocks` where `hasRender === false`.
- Generate `src/blocks/auto-register.ts` with `registerBlockType()` calls and relative imports.
- Wire into `emitGeneratedArtifacts` after UI output.
- Use existing TS formatter.
- Keep modules under 500 SLOC (guideline, not hard rule).

**Deliverables:** Block printer module + integration tests.

**DoD:** JS-only blocks produce auto-register module with correct imports.

**Dependencies:** Phase 1B.

**Status Log:** Scaffolded 2025-10-13 - Implementation pending

**File Structure:**

```
packages/cli/src/printers/blocks/
├── index.ts                     # Public API exports
├── types.ts                     # Shared type definitions (~70 lines)
├── js-only.ts                   # JS-only block registration (Phase 3A stub)
├── ssr.ts                       # SSR manifest & registrar (Phase 3B stub)
├── shared/
│   └── template-helpers.ts      # Shared formatting utilities
└── __tests__/
    ├── js-only.test.ts          # Phase 3A tests
    ├── ssr.test.ts              # Phase 3B tests
    └── integration.test.ts      # Mixed SSR/JS-only scenarios
```

**Reference files:** Modular structure follows Phase 2C patterns Stub files created with JSDoc headers and TODO markers for implementation.

---

## Phase 3B - SSR Block Manifest & Registrar

**Spec references:** [MVP Spec §4.4](./mvp-cli-spec.md#44-block-printers-new)

**Scope:**

- For `ir.blocks` where `hasRender === true`, generate `build/blocks-manifest.php`.
- Generate `inc/Blocks/Register.php` that reads manifest and calls `register_block_type()`.
- Ensure PSR-4 compliance and proper PHP formatting.
- Reuse helpers from Phase 3A where possible.
- Try to keep modules & tsts under 500 SLOC

**Deliverables:** Extended block printer + tests.

**DoD:** SSR blocks generate manifest + registrar; tests cover mixed SSR/JS-only.

**Dependencies:** Phase 3A.

**Status Log:** Scaffolded 2025-10-13 - Implementation pending

**Reference files:** Builds on Phase 3A infrastructure. SSR-specific logic in `ssr.ts`, shared utilities in `shared/` subdirectory. Test coverage includes integration scenarios with mixed block types.

---

## Phase 4 - ESLint Plugin Extensions

**Spec references:** [MVP Spec §6](./mvp-cli-spec.md#6-blocks-of-authoring-safety)

**Scope:**

- Extend `eslint-rules/@kernel` with:`wpk/config-consistency`, `wpk/cache-keys-valid`, `wpk/policy-hints`, and `wpk/doc-links`.
- Exercise each rule against CLI-focused fixtures (e.g., generated plugin layouts) stored under `packages/cli/tests/**`; do **not** rely on workspace-root files.
- Integrate the rules into `eslint.config.js` with sensible defaults for the monorepo.
- Document usage and provide ESLint `RuleTester` suites ensuring diagnostics include documentation URLs.

**Deliverables:** Rule implementations, fixture-backed tests, updated lint config/docs.

**DoD:** Running ESLint against the fixtures surfaces the expected diagnostics; docs explain how the rules relate to `kernel.config.ts`.

**Dependencies:** Phase 1A, 1B.

**Status Log:** Started 2025-02-14 - Completed 2025-02-14

**Reference files:** Rule sources in `eslint-rules/`, wiring in `eslint.config.js`, and fixtures/tests in `packages/cli/tests/eslint/`.

---

## Phase 5A - `wpk init` Scaffolding

**Spec references:** [MVP Spec §7.1](./mvp-cli-spec.md#7-cli-commands)

**Scope:**

- Replace stub with scaffolding creating: `kernel.config.ts`, `src/index.ts`, `tsconfig.json`, ESLint config, package scripts.
- Respect `--force` flag; abort safely when files exist.

**Deliverables:** Updated `init` command + templates + tests.

**DoD:** `wpk init` creates expected files; tests verify `--force` behavior.

**Status Log:** Started 2025-02-15 - Completed 2025-02-15

**Reference files:** `packages/cli/src/commands/init.ts`, template assets under `packages/cli/templates/**`, and tests in `packages/cli/src/commands/__tests__/init-command.test.ts` (or new fixture-backed suites).

---

## Phase 5B - Pipeline Integration & Docs Refresh

**Spec references:** [MVP Spec §7-10](./mvp-cli-spec.md#7-cli-commands)

**Scope:**

- Wire printers into `wpk generate`: Types → PHP → UI → Blocks.
- Wire block artifacts into `wpk apply`.
- Update CLI README with new workflow (single root config, blocks, lint rules).
- Document init → generate → apply flow.

**Deliverables:** Pipeline updates + doc refresh + smoke test docs.

**DoD:** End-to-end workflow succeeds; docs reflect current behavior.

**Dependencies:** Phases 2-4, 5A.

**Status Log:** Started 2025-02-16 - Completed 2025-02-16

**Reference files:** CLI entrypoints (`packages/cli/src/commands/generate.ts`, `apply.ts`, `start.ts`, `build.ts`), documentation in `packages/cli/README.md`, and smoke-test fixtures under `packages/cli/tests/pipeline/**`.

---

## Phase 5C - Command Surface Refresh

**Spec references:** [MVP Spec §7](./mvp-cli-spec.md#7-cli-commands)

**Scope:**

- Rename the existing `dev` command to `start`, maintaining a deprecation warning or alias as needed.
- Implement a new `build` command orchestrating `generate` → Vite production build → `apply --yes`, with a `--no-apply` escape hatch.
- Ensure `wpk start` runs generate in watch mode, launches the Vite dev server, and never auto-applies artefacts by default.
- Update CLI reporter output for both commands to keep logs concise and structured.
- Refresh scaffolding templates (`package.json` scripts) and documentation to highlight the new command surface.

**Deliverables:** Updated Clipanion handlers (`packages/cli/src/commands/start.ts`, `build.ts`, shared helpers), template/script updates under `packages/cli/templates/**`, documentation changes, and command-level tests in `packages/cli/src/commands/__tests__/`.

**DoD:**

- `wpk start` triggers generate-on-change and launches Vite; integration harness (Phase 6A) covers the workflow.
- `wpk build` produces a runnable plugin (with default pipeline and `--no-apply` variant).
- Scaffolding/README reflect the new commands and recommended scripts.

**Dependencies:** Phase 5B (pipeline integration) and Phase 6A (integration harness) for testing support.

**Status Log:** _Pending_

**Reference files:** `packages/cli/src/commands/start.ts`, `build.ts`, existing helpers (`run-generate.ts`, `apply.ts`), scaffolding templates, README/docs.

---

## Phase 6 – Block-Aware Apply Enhancements

**Spec references:** [MVP Spec §7.3](./mvp-cli-spec.md#7-cli-commands)

**Scope:**

- Copy block manifests, registrar, JS outputs via `wpk apply` with fence checks.
- Extend `.wpk-apply.log` to record block deployment.
- Show block counts in apply summary.

**Deliverables:** Apply updates + tests.

**DoD:** Apply copies block artifacts; tests cover mixed resource + block scenarios.

**Dependencies:** Phases 3B, 5B.

<<<<<<< HEAD
**Status Log:** Started 2025-10-13 - Completed 2025-10-13
=======
**Status Log:** Started 2025-02-17 - Completed 2025-02-17
>>>>>>> b007dca4

**Reference files:** `packages/cli/src/commands/apply.ts`, test harness in `packages/cli/src/commands/__tests__/apply-command.test.ts`, and new fixtures under `packages/cli/tests/fixtures/apply-blocks/**`.

---

## Phase 6A – CLI Integration Harness

**Spec references:** [MVP Spec §10](./mvp-cli-spec.md#10-integration-harness--testing-strategy)

**Objective:** Provide first-class command-level integration tests using disposable plugin workspaces (no browser automation required).

**Scope:**

- Add an integration harness helper to `packages/e2e-utils/` (e.g., `createCliWorkspace`) that can:
    - Create temporary workspaces from fixture templates.
    - Execute CLI commands (`wpk generate`, `apply`, `start`, `build`) via child process utilities with predictable logging.
    - Inspect resulting filesystem state (`.generated/**`, `inc/**`, `build/**`, `.wpk-apply.log`).
- Introduce fixture templates under `packages/cli/tests/integration/fixtures/**` representing canonical plugin scenarios (empty plugin, storage-centric, block-heavy).
- Author a Jest suite under `packages/cli/tests/integration/**` that exercises:
    1. `wpk generate` → asserts `.generated/**` contents.
    2. `wpk apply` → verifies `inc/**`, `build/**`, log output, and fence behaviour.
    3. `wpk build` → confirms generate → Vite build → apply pipeline (with `--no-apply` variant).
    4. Optional: lightweight check that `wpk start` boots watcher/Vite (may stub Vite entry).
- Ensure harness utilities clean up workspaces after tests and support future e2e scenarios.

**Deliverables:**

- `packages/e2e-utils/src/cli-workspace.ts` (or similar) providing helper API.
- Integration fixtures under `packages/cli/tests/integration/fixtures/**`.
- Jest integration suite `packages/cli/tests/integration/cli-smoke.test.ts` (or equivalent).
- README / contributing note explaining the new harness and how to run the tests.

**DoD:** Running `pnpm --filter @geekist/wp-kernel-cli test -- --runInBand integration` (or documented command) executes the smoke suite successfully; harness utilities are reusable for future high-level tests.

**Dependencies:** Phase 5B (pipeline integration). Complements Phase 6.

**Status Log:** _Pending_

**Reference files:** `packages/e2e-utils/` (new helpers), `packages/cli/tests/integration/**` (fixtures + suites), existing command tests in `packages/cli/src/commands/__tests__/`.

---

## Phase 7 – Policy Map Integration

**Spec references:** [MVP Spec §5](./mvp-cli-spec.md#5-policy-integration)

**Scope:**

- Define contract for `src/policy-map.ts` (string capabilities or functions).
- Detect and validate policy map during IR build.
- Generate `inc/Policy/Policy.php` helper wiring `permission_callback`.
- Fallback to safe defaults with warnings when map missing.
- Diagnostic for undefined/unused policies.

**Deliverables:** Policy discovery + PHP helper + printer integration + tests.

**DoD:** Controllers use policy helper; CLI warns on missing policies/map.

**Dependencies:** Phases 1A, 2B-2C.

**Status Log:** _Pending_

**Reference files:** policy detection in `packages/cli/src/ir/build-ir.ts` (new helpers), PHP helper printer additions alongside `packages/cli/src/printers/php/printer.ts`, and fixtures/tests in `packages/cli/tests/policy-map/**`.

---

## Phase 8 - Final QA & Adoption

**Spec references:** Entire MVP spec

**Scope:**

- Regenerate showcase artifacts; capture diffs.
- Audit test coverage across all phases.
- Review documentation alignment (commands, lint rules, examples).
- Integration test: `init` → configure → `generate` → `apply` → verify runtime.
- Prepare CHANGELOG and release notes.

**Deliverables:** QA report + regenerated fixtures + release notes.

**DoD:** All phases complete; docs aligned; ready for release.

**Dependencies:** All prior phases.

**Reference files:** Showcase fixtures under `app/showcase`, smoke test project `app/test-the-cli`, CLI docs in `packages/cli/README.md`, and CHANGELOG updates in `packages/cli/CHANGELOG.md`.

**Status Log:** _Pending_

---

## Quick Reference

| Phase | Focus                  | Dependencies |
| ----- | ---------------------- | ------------ |
| 1A    | IR route + policy meta | -            |
| 1B    | Block discovery        | 1A           |
| 2A    | PHP printer stubs      | 1A           |
| 2B    | `wp-post` CRUD         | 2A           |
| 2C    | Other storage modes    | 2B           |
| 3A    | JS-only blocks         | 1B           |
| 3B    | SSR blocks             | 3A           |
| 4     | ESLint rules           | 1A           |
| 5A    | Init scaffolding       | -            |
| 5B    | Pipeline + docs        | 2-4, 5A      |
| 6     | Block-aware apply      | 3B, 5B       |
| 7     | Policy integration     | 1A, 2B-2C    |
| 8     | Final QA               | All          |<|MERGE_RESOLUTION|>--- conflicted
+++ resolved
@@ -277,7 +277,7 @@
 
 **Dependencies:** Phase 1A, 1B.
 
-**Status Log:** Started 2025-02-14 - Completed 2025-02-14
+**Status Log:** Started 2025-10-13 - Completed 2025-10-13
 
 **Reference files:** Rule sources in `eslint-rules/`, wiring in `eslint.config.js`, and fixtures/tests in `packages/cli/tests/eslint/`.
 
@@ -296,7 +296,7 @@
 
 **DoD:** `wpk init` creates expected files; tests verify `--force` behavior.
 
-**Status Log:** Started 2025-02-15 - Completed 2025-02-15
+**Status Log:** Started 2025-10-13 - Completed 2025-10-13
 
 **Reference files:** `packages/cli/src/commands/init.ts`, template assets under `packages/cli/templates/**`, and tests in `packages/cli/src/commands/__tests__/init-command.test.ts` (or new fixture-backed suites).
 
@@ -319,7 +319,7 @@
 
 **Dependencies:** Phases 2-4, 5A.
 
-**Status Log:** Started 2025-02-16 - Completed 2025-02-16
+**Status Log:** Started 2025-10-13 - Completed 2025-10-13
 
 **Reference files:** CLI entrypoints (`packages/cli/src/commands/generate.ts`, `apply.ts`, `start.ts`, `build.ts`), documentation in `packages/cli/README.md`, and smoke-test fixtures under `packages/cli/tests/pipeline/**`.
 
@@ -369,11 +369,7 @@
 
 **Dependencies:** Phases 3B, 5B.
 
-<<<<<<< HEAD
 **Status Log:** Started 2025-10-13 - Completed 2025-10-13
-=======
-**Status Log:** Started 2025-02-17 - Completed 2025-02-17
->>>>>>> b007dca4
 
 **Reference files:** `packages/cli/src/commands/apply.ts`, test harness in `packages/cli/src/commands/__tests__/apply-command.test.ts`, and new fixtures under `packages/cli/tests/fixtures/apply-blocks/**`.
 
