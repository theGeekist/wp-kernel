# Next-Gen CLI - Contributor Brief

_See [Docs Index](./index.md) for navigation._

Status: **Alpha**  
Version train: **v0.7.x (pre-1.0)**
Scope: `packages/cli/src/next/**`  
Audience: maintainers and contributors working on the wpk helper-first pipeline (`packages/cli/src/next/**`).

This document replaces earlier drafts (`next-cli.md.audit-backup`, `next-cli.md.orig`). All relevant context from those files now lives here.

---

## Release cadence

| Phase                                | Scope checkpoint                                                                                      | Minor release | Required patch band | Phase gate checks                         |
| ------------------------------------ | ----------------------------------------------------------------------------------------------------- | ------------- | ------------------- | ----------------------------------------- |
| Phase 0 - Foundations (completed)    | Pipeline hardening (Tasks 1‑4)                                                                        | -             | 0.4.1 → 0.4.4       | Baseline CLI checks per task              |
| Phase 1 - wp-option parity           | AST builders + fixtures (patch band complete)                                                         | **0.5.0**     | 0.4.5 → 0.4.9       | CLI/core typecheck + CLI/php-driver tests |
| Phase 2 - transient parity           | AST builders + cache events (Tasks 11-15 shipped; transient buffer closed ahead of the 0.6.0 release) | **0.6.0**     | 0.5.1 → 0.5.4       | CLI/core + transient integration tests    |
| Phase 3 - block builders (completed) | SSR + JS-only builders (Tasks 16-19)                                                                  | **0.7.0**     | 0.6.1 → 0.6.4       | CLI/ui + block integration smoke          |
| Phase 4 - string printers retired    | Remove legacy writers                                                                                 | **0.8.0**     | 0.7.1 → 0.7.6       | CLI + docs regeneration + regression run  |
| Phase 5 - Apply layering             | Shims + flags + logging                                                                               | **0.9.0**     | 0.8.1 → 0.8.4       | `wpk generate`/`wpk apply` acceptance run |

- **Patch bands:** Each phase reserves patch numbers in batches of three (implementation, tests, fixtures/docs) plus a buffer slot. Consume them sequentially; update [MVP Plan](./mvp-plan.md) as you go so parallel agents never target the same release.
- **Non-negotiables:** Every helper touched here must remain AST-first. Do not revive string-based printers, and reserve the `create*` prefix for helpers produced via `createHelper` (alias third-party `create*` functions locally if needed).
- **Phase consolidation:** The agent cutting a minor release runs the full checks for all impacted packages (`@wpkernel/cli`, `@wpkernel/core`, `@wpkernel/php-driver`, `@wpkernel/ui`) and documents the results in the release PR.

Phase 3 covered Tasks 16-19: port the legacy block printers (`packages/cli/src/printers/blocks/js-only.ts` and `packages/cli/src/printers/blocks/ssr.ts`) into the AST-first pipeline, ship the shared `ts-morph` primitives, lock parity through tests, refresh fixtures/docs, and hold the buffer slot before cutting 0.7.0. Those checkpoints are now complete; expect medium-complexity runs here-each task replaces end-to-end generation of manifests, registrars, and per-block `render.php` stubs. See [PHP AST Migration Tasks](./php-ast-migration-tasks.md#phase-3---block-printers-ssr--js-only-) for the detailed scope.

<<<<<<< HEAD
Phase 4 now depends on Task 25 (controller safety warnings plus derived block scaffolds)-Task 23 delivered the native `start`/`doctor` commands-before the Task 26 release can delete the legacy printers and command shims.
=======
Phase 4 now depends on Task 23 (native `start`/`doctor`); with Task 25 delivering controller safety warnings plus derived block scaffolds, the Task 26 release can retire the remaining legacy printers and command shims.
>>>>>>> edad5c9c

---

## Foundations in place

### Runtime

- `runtime/createPipeline.ts` wires IR fragments and builders using `@wpkernel/core/pipeline`.
- Helpers are created with `createHelper` and share a consistent signature (`runtime/createHelper.ts`, exported via `runtime/index.ts`).
- Extension hooks (`runtime/adapterExtensions.ts`) execute adapter factories with sandboxed writes.
- `createPhpBuilder` exposes `CreatePhpBuilderOptions` so consumers can thread PHP driver overrides (binary, script path, or `import.meta.url`) through to `createPhpProgramWriterHelper` when the bridge lives outside the default package layout, and the driver now resolves the bundled bridge via native module URL detection when `__dirname` is unavailable in ESM builds.

### Workspace

- `workspace/filesystem.ts` exposes transactional writes (`begin/commit/rollback`, `dryRun`, `tmpDir`).
- `workspace/utilities.ts` ships git hygiene (`ensureGeneratedPhpClean`), directory guards, and prompt helpers that mirror the old command surface without relying on string-based implementations.

### IR & Builders

The existing fragments derive most behaviour directly from `wpk.config.*` (current filename `kernel.config.ts`); prefer wiring helpers to output based on the current IR rather than expanding the schema.

| Fragment                 | Inputs                                             | Derived behaviour                                                                                                                       |
| ------------------------ | -------------------------------------------------- | --------------------------------------------------------------------------------------------------------------------------------------- |
| `meta`                   | namespace, config origin                           | Sanitised namespace (`Demo Plugin` → `DemoPlugin`), source path, origin type.                                                           |
| `schemas`                | `schemas` map                                      | Resolves schema files, hashes content, determines provenance (`manual` vs generated), warns on missing files.                           |
| `resources`              | `resources` map + schemas                          | Builds routes (method, transport), cache keys, storage bindings, query params, UI metadata; emits warnings for invalid configs.         |
| `blocks`                 | resource UI metadata (derived from `wpk.config.*`) | Produces `IRBlock { key, directory, manifestSource, hasRender }`, detects SSR vs JS-only by inspecting manifests/fallback `render.php`. |
| `policies` / `policyMap` | resources + optional policy map file               | Generates policy hints, fallback capabilities, missing/unused warnings.                                                                 |
| php adapter              | `adapters.php` factory                             | Allows projects to override namespace/autoload/customise PHP AST building.                                                              |

Core builders exist:

- PHP (`builders/php/**`, channel + AST writer, resource controllers, policy helper, persistence registry, index file).
- `createPhpProgramWriterHelper` accepts matching overrides via `CreatePhpProgramWriterHelperOptions`, forwarding them to `@wpkernel/php-driver` so alternative binaries or relocated bundles still resolve the pretty-print script.
- TypeScript (`builders/ts.ts` with DataView screens/fixtures plus import validation via `validateGeneratedImports`).
- Bundler (`builders/bundler.ts`) producing rollup config + asset manifests (no CLI build command planned).
- Patcher (`builders/patcher.ts`) wrapping git three-way merge plans.

### Commands

- `commands/index.ts` exports:
    - `buildApplyCommand` producing `NextApplyCommand` (CLI entry point around `createPatcher`).
    - Factory commands `buildInitCommand`, `buildGenerateCommand`, `buildStartCommand`, `buildDoctorCommand` that currently delegate to the existing string-based implementations until parity work lands.

### Testing

- Shared fixtures for next helpers live in `packages/test-utils/src/next/**` (workspace mocks, PHP AST builders, pipeline fixtures).
- Jest suites cover runtime, builders, and commands (see `packages/cli/src/next/**/__tests__`).
- The PHP pipeline now ships an end-to-end integration test (`packages/cli/src/next/builders/php/__tests__/generate.integration.test.ts`) that snapshots generated controllers/policy output and ensures legacy printers remain untouched. Re-run it with `pnpm --filter @wpkernel/cli test -- --runTestsByPath packages/cli/src/next/builders/php/__tests__/generate.integration.test.ts` when updating fixtures.

---

## Architecture principles

- **Audit-driven** - the showcase audit exposed PHP syntax failures, import drift, bundler instability, and apply ergonomics. Every change should close those defects rather than reproduce the previous behaviour.
- **Helper-first** - fragments/builders/commands are `create*` helpers with explicit metadata (`key`, `kind`, optional `dependsOn`, `apply`). Sequencing stays deterministic; extensions plug in without patching runtime internals.
- **Separation of concerns** - helpers compose low-level drivers (PHP via `nikic/PHP-Parser`, TS via `ts-morph`, bundler via Rollup, apply via git merge). Swap drivers without touching high-level orchestration.
- **Layered apply** - generated artefacts live under `.generated/**`. Apply should update user shims that extend generated bases instead of merging controller bodies directly (see `docs/apply-workflow-phases.md`).
- **Extensibility contract** - adapter extensions run through the sandboxed pipeline hooks; third parties should plugin via helpers rather than monkey-patching core modules.
- **Authoring safety** - ESLint rules under `eslint-rules/**` (e.g., `wpk/config-consistency`, `wpk/cache-keys-valid`, `wpk/policy-hints`, `wpk/doc-links`) enforce wpk config invariants and surface doc links directly in diagnostics; keep them aligned with the latest config contract.

## Authoring safety (lint rules)

Kernel config lint rules live in `eslint-rules/**` and are wired through `eslint.config.js`. Highlights:

- `wpk/config-consistency` ensures identity params match routes, flags duplicate method/path combos, and checks storage metadata (e.g., inferred `postType` for `wp-post` storage).
- `wpk/cache-keys-valid` validates cache key functions (arrays of primitives, known query params).
- `wpk/policy-hints` warns when write routes lack `policy`.
- `wpk/doc-links` attaches documentation URLs to diagnostics so authors can jump directly to the relevant guide.

Keep these rules updated whenever the config contract evolves.

---

## Helper contract (reference)

All reusable helpers use the same shape:

```ts
import { createHelper } from '@wpkernel/cli/next/runtime';

export const createExampleHelper = () =>
	createHelper({
		key: 'builder.generate.example.core',
		kind: 'builder', // or 'fragment'
		mode: 'extend', // optional: 'override' | 'merge'
		dependsOn: ['builder.generate.core'],
		async apply({ context, input, output, reporter }, next) {
			// read from `input`, write through `output`, log via `reporter`
			await next?.(); // optional chaining for middleware composition
		},
	});
```

- `context` - immutable environment (workspace, reporter, phase).
- `input` - fragment helpers receive `{ draft, options }`; builder helpers receive `{ ir, options, phase }`.
- `output` - fragments expose `assign/merge` operations; builders expose `queueWrite`.
- Helpers must remain pure: no hidden global state; all filesystem writes go through the provided workspace.
- Tests should instantiate helpers with mocks from `packages/test-utils/src/next/**`.

---

## Current command surface

See [Command Migration & Parity Plan](./command-migration-plan.md) for the authoritative command-by-command scope, legacy parity gaps, and MVP Plan mapping. Highlights:

- `apply` remains partially native and must gain a `buildApplyCommand` factory in addition to shim/log/git parity.
- `generate`, `init`, `start`, and `doctor` still delegate to legacy implementations through temporary `build*Command` bridges that need native replacements.
- `create` has no implementation; it will wrap the init flow, bootstrap git, and install dependencies.
- `build` stays deprecated with no planned replacement.

---

## Workstreams & status

These align with `docs/pipeline-integration-tasks.md` and related planning docs.

1. **Apply layering & flag parity**
    - Implement user-extends-generated shims (`docs/apply-workflow-phases.md`).
    - Port flag handling, backups, `.wpk-apply.log`, and generated-directory hygiene into the `buildApplyCommand` surface and default `NextApplyCommand`.
2. **PHP AST parity**
    - Track progress in `docs/php-ast-migration-tasks.md`.
    - Outstanding: Task 26 release that deletes the remaining string-based printers once parity lands.
3. **Block & UI builders**
    - Introduce a next-gen blocks builder (SSR + JS-only).
    - Expand `createTsBuilder` to cover stores/bootstrap/storybook and create import validation flows for new artefacts.
4. **Bundler workflow**
    - Grow `createBundler` into a reusable Vite/Rollup helper (hashed assets, manifest verification) so plugin builds can consume the config. No CLI `build` command will be provided.
5. **Command migration**
    - Rebuild `generate`, `start`, `init`, `doctor` using the new helpers.
    - Add CLI transcript tests once commands go native.
6. **Documentation & DX**
    - Keep `docs` in sync (this file, adapter spec, AST parity plan).
    - Export helper typings via `runtime/index.ts` and document extension hooks for third parties.

---

## Extension & adapter story

- Adapter extensions are configured via `kernelConfig.adapters.extensions` and executed through `runtime/adapterExtensions.ts`.
- Each extension receives cloned IR, sandboxed filesystem access, and formatters; they can mutate IR via `updateIr` or queue files via `queueFile`.
- The adapter DX guide (`docs/adapter-dx.md`) details current capabilities and future recipe plans. Keep it in sync with any helper surface changes.

---

## Next steps / Definition of done

We reach “next CLI parity” when:

1. Commands (`apply`, `generate`, `start`, `init`, `doctor`) run natively on the new pipeline with feature parity (flags, logging, prompts).
2. Builders emit artefacts on par with or intentionally improved over the previous string-based implementation (PHP, blocks, TS, bundler) and golden tests capture expected differences.
3. Remaining string-based printers and command shims are retired; only the `packages/cli/src/next/**` pipeline remains.
4. Adapter/extension surfaces are documented, stable, and covered by unit tests (`createHelper`, adapter extensions, command factories).
5. Coverage (unit/integration/E2E) meets or exceeds the historical baseline, and lint/typecheck/test tasks run cleanly.
6. Documentation (this brief, AST parity plan, adapter spec, apply workflow) reflects the current architecture and migration status.

Keep this file updated as milestones land. Remove or archive superseded references promptly so contributors always have a single, authoritative brief.<|MERGE_RESOLUTION|>--- conflicted
+++ resolved
@@ -28,11 +28,7 @@
 
 Phase 3 covered Tasks 16-19: port the legacy block printers (`packages/cli/src/printers/blocks/js-only.ts` and `packages/cli/src/printers/blocks/ssr.ts`) into the AST-first pipeline, ship the shared `ts-morph` primitives, lock parity through tests, refresh fixtures/docs, and hold the buffer slot before cutting 0.7.0. Those checkpoints are now complete; expect medium-complexity runs here-each task replaces end-to-end generation of manifests, registrars, and per-block `render.php` stubs. See [PHP AST Migration Tasks](./php-ast-migration-tasks.md#phase-3---block-printers-ssr--js-only-) for the detailed scope.
 
-<<<<<<< HEAD
 Phase 4 now depends on Task 25 (controller safety warnings plus derived block scaffolds)-Task 23 delivered the native `start`/`doctor` commands-before the Task 26 release can delete the legacy printers and command shims.
-=======
-Phase 4 now depends on Task 23 (native `start`/`doctor`); with Task 25 delivering controller safety warnings plus derived block scaffolds, the Task 26 release can retire the remaining legacy printers and command shims.
->>>>>>> edad5c9c
 
 ---
 
