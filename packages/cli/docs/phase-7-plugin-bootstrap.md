--- conflicted
+++ resolved
@@ -64,13 +64,8 @@
 
 Introduce the AST helper that creates the plugin loader without wiring it into generation yet. This work:
 
-<<<<<<< HEAD
-1. Adds a builder under `packages/cli/src/next/php` (or a dedicated helper module) that emits the plugin header, namespace, and kernel bootstrap call when no loader exists.
-2. Seeds a template in `packages/cli/templates/init/plugin.php` that mirrors the helper output for `wpk init`.
-=======
 1. Adds a builder under `packages/cli/src/next/php` (or a dedicated helper module) that emits the plugin header, namespace, and WPK bootstrap call when no loader exists.
 2. Seeds a template in `packages/cli/templates/init/inc` that mirrors the helper output for `wpk init`.
->>>>>>> a579f714
 3. Documents the loader contract (expected filename, namespace, exported hooks) so future patches know when it is safe to skip regeneration.
 4. Provides unit tests that snapshot the generated AST and confirm the helper respects custom namespace inputs.
 
