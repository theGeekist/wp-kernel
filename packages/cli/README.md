# @wpkernel/cli

> Rails-like generators and developer tooling for WP Kernel projects.

## Overview

The CLI turns a single `kernel.config.ts` into everything a WP Kernel plugin needs:

- **Project scaffolding** via `wpk init`
- **Deterministic generation** of TypeScript contracts, UI entrypoints, PHP bridges, and block registrars
- **Safe apply** workflows that merge generated PHP back into `inc/` and copy build artefacts for blocks
- **Adapter extensions** that participate in the pipeline without mutating project sources directly

## Quick start

```bash
pnpm dlx @wpkernel/cli init my-plugin
cd my-plugin
pnpm install
```

This scaffolds a Vite-ready plugin with kernel config, TypeScript/ESLint setup, and package scripts wired to the CLI (`start`, `build`, `generate`, `apply`).

## Core workflow: init → generate → apply

1. **Initialise** a project once with `wpk init`.
2. **Generate** artefacts whenever `kernel.config.ts` changes:

    ```bash
    wpk generate           # writes to .generated/**
    wpk generate --dry-run # report-only mode
    wpk generate --verbose # verbose reporter output
    ```

    The pipeline executes in this order:
    1. Type definitions (`.generated/types/**`)
    2. PHP controllers and registries (`.generated/php/**`)
    3. UI bootstrap files (`.generated/ui/**`)
    4. Block artefacts (`.generated/blocks/**`, `.generated/build/**`)

    Block printers derive manifests for SSR blocks, generate auto-registration stubs for JS-only blocks, and emit PSR-4 block registrars alongside resource controllers.

3. **Apply** once the `.generated/` snapshot looks correct:
    ```bash
    wpk apply --yes              # skip clean checks
    wpk apply --backup           # keep .bak copies of overwritten files
    wpk apply --force            # overwrite files missing guard markers
    ```
    `wpk apply` merges guarded PHP files into `inc/`, copies block registrars, and synchronises `.generated/build/**` (e.g. `blocks-manifest.php`) into `build/`. A `.wpk-apply.log` file records every run for auditability.

## Development commands

- `wpk start` watches kernel sources, regenerates artefacts on change, and launches the Vite dev server. Use `--verbose` for additional logging and `--auto-apply-php` to opt into the best-effort PHP copy pipeline when you also want PHP artefacts updated automatically.
- `wpk build` performs a production pipeline in one go: `generate` → Vite `build` → `apply --yes`. Pass `--no-apply` when you want to review `.generated/**` + Vite output without touching `inc/`.

## Documentation

- **[MVP CLI Spec](./mvp-cli-spec.md)** – authoritative reference for the pipeline
- **[Kernel docs](https://thegeekist.github.io/wp-kernel/)** – framework guides and configuration reference

## Testing Helpers

- `tests/rule-tester.test-support.ts` exports `createRuleTester()` and fixture
  builders that keep ESLint rule suites aligned with the TypeScript parser and
  canonical config snippets.
<<<<<<< HEAD
- `tests/reporter.test-support.ts` exposes `createReporterMock()` so suites can
  assert reporter output without re-implementing Clipanion mocks.
- `tests/memory-stream.test-support.ts` provides an in-memory writable stream
  used by CLI command contexts.
- `tests/async.test-support.ts` ships `flushAsync()` for draining queued tasks
  and timers during async command assertions.
- `tests/cli-command.test-support.ts` offers `createCommandContext()` plus
  `assignCommandContext()` to wire stdout/stderr and env overrides onto
  Clipanion commands.
- `tests/workspace.test-support.ts` includes `withWorkspace()` for disposable
  filesystem scaffolds and `createWorkspaceRunner()` to preconfigure prefixes or
  default file layouts per suite.
=======
- Integration specs can import `runNodeSnippet()` from `@wpkernel/e2e-utils`
  to exercise CLI failure paths without maintaining bespoke process runners.
>>>>>>> 12ee6f63

## Requirements

- Node.js 20+
- pnpm 9+ (recommended)

## Adapter extensions

Adapters can register extension factories to participate in the generation pipeline without mutating `.generated/` directly. Each extension runs inside an isolated sandbox; queued files are only written after the core printers succeed.

```ts
module.exports = {
	// ...kernel.config.js contents
	adapters: {
		extensions: [
			({ namespace, reporter }) => ({
				name: 'telemetry',
				async apply({ queueFile, outputDir }) {
					const path = require('node:path');
					await queueFile(
						path.join(outputDir, 'telemetry.json'),
						JSON.stringify({ namespace })
					);
					reporter.info('Telemetry manifest generated.');
				},
			}),
		],
	},
};
```

Extensions can also call `updateIr(nextIr)` to feed changes back into the printers while keeping the configuration as the single source of truth.

## Contributing

See the [main repository](https://github.com/theGeekist/wp-kernel) for contribution guidelines.

## License

EUPL-1.2 © [The Geekist](https://github.com/theGeekist)<|MERGE_RESOLUTION|>--- conflicted
+++ resolved
@@ -63,7 +63,6 @@
 - `tests/rule-tester.test-support.ts` exports `createRuleTester()` and fixture
   builders that keep ESLint rule suites aligned with the TypeScript parser and
   canonical config snippets.
-<<<<<<< HEAD
 - `tests/reporter.test-support.ts` exposes `createReporterMock()` so suites can
   assert reporter output without re-implementing Clipanion mocks.
 - `tests/memory-stream.test-support.ts` provides an in-memory writable stream
@@ -76,10 +75,8 @@
 - `tests/workspace.test-support.ts` includes `withWorkspace()` for disposable
   filesystem scaffolds and `createWorkspaceRunner()` to preconfigure prefixes or
   default file layouts per suite.
-=======
 - Integration specs can import `runNodeSnippet()` from `@wpkernel/e2e-utils`
   to exercise CLI failure paths without maintaining bespoke process runners.
->>>>>>> 12ee6f63
 
 ## Requirements
 
