--- conflicted
+++ resolved
@@ -110,17 +110,12 @@
 **Spec references:** §6 Implementation Plan (Docs & Testing), §9 Deferred Items & Follow-Ups  
 **Goal:** Final polish for MVP: documentation, example screens, and Playwright regression coverage; log accessibility follow-up tasks for the dedicated sprint.
 
-<<<<<<< HEAD
-- **Scope:** - Update `docs/packages/ui.md`, create a dedicated DataViews guide, and ensure the showcase app demonstrates the new `ResourceDataView`.
-  | P5 | Docs refreshed (`packages/ui/README.md`, `/docs/packages/ui.md`, `/docs/guide/dataviews.md`); showcase + e2e helpers updated; roadmap backlog noted | None | Docs reiterate runtime-only imports; guide links to roadmap sprint for accessibility follow-ups. | - Document migration guidance (Phase 0 snapshot, compat data provider) in `/docs/`. - Create accessibility backlog items referencing the roadmap sprint (link in doc/Status Log).
-=======
 - **Scope:**
     - Update `docs/packages/ui.md`, create a dedicated DataViews guide, and ensure the showcase app demonstrates the new `ResourceDataView`.
     - Update the showcase app to use `ResourceDataView` and `createDataFormController` for at least one resource screen, replacing any legacy table implementation.
     - Extend `@geekist/wp-kernel-e2e-utils` (or add test fixtures under `packages/ui/fixtures/dataviews`) with helpers that make writing Playwright specs straightforward; do **not** add new Playwright specs in-cloud, just ship the helpers and document usage.
     - Document migration guidance (Phase 0 snapshot, compat data provider) in `/docs/`.
     - Create accessibility backlog items referencing the roadmap sprint (link in doc/Status Log).
->>>>>>> e0df696a
 
 - **Deliverables:** documentation updates, Playwright specs under `e2e/`, migration notes, backlog references.
 
